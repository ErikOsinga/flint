"""Code to use AO calibrate s
"""
from __future__ import annotations  # used to keep mypy/pylance happy in AOSolutions

import struct
from argparse import ArgumentParser
from pathlib import Path
from typing import Collection, Iterable, List, NamedTuple, Optional, Union

import matplotlib.pyplot as plt
import numpy as np

from flint.bptools.preflagger import (
    flag_mean_residual_amplitude,
    flag_mean_xxyy_amplitude_ratio,
    flag_outlier_phase,
    flags_over_threshold,
)
from flint.bptools.smoother import smooth_bandpass_complex_gains
from flint.exceptions import PhaseOutlierFitError
<<<<<<< HEAD
from flint.naming import get_aocalibrate_output_path
=======
from flint.logging import logger
from flint.ms import MS, consistent_ms, get_beam_from_ms
from flint.plot_utils import fill_between_flags
from flint.sclient import run_singularity_command

CALIBRATE_SUFFIX = ".calibrate.bin"
PREFLAGGED_SUFFIX = ".preflagged"
>>>>>>> 69a13df7


class CalibrateCommand(NamedTuple):
    """The AO Calibrate command and output path of the corresponding solutions file"""

    cmd: str
    """The calibrate command that will be executed
    """
    solution_path: Path
    """The output path of the solutions file
    """
    ms: MS
    """The measurement set to have solutions derived for"""
    model: Path
    """Path to the model that would be used to calibrate against"""
    preflagged: bool = False
    """Indicates whether the solution file has gone through preflagging routines. """

    def with_options(self, **kwargs) -> CalibrateCommand:
        _dict = self._asdict()
        _dict.update(**kwargs)

        return CalibrateCommand(**_dict)


class ApplySolutions(NamedTuple):
    """The applysolutions command to execute"""

    cmd: str
    """The command that will be executed"""
    solution_path: Path
    """Location of the solutions file to apply"""
    ms: MS
    """The measurement set that will have the solutions applied to"""


# TODO: Rename the bandpass attribute?
class AOSolutions(NamedTuple):
    """Structure to load an AO-style solutions file"""

    path: Path
    """Path of the solutions file loaded"""
    nsol: int
    """Number of time solutions"""
    nant: int
    """Number of antenna in the solution file"""
    nchan: int
    """Number of channels in the solution file"""
    npol: int
    """Number of polarisations in the file"""
    bandpass: np.ndarray
    """Complex data representing the antennea Jones. Shape is (nsol, nant, nchan, npol)"""

    # TODO: Need tocorporate the start and end times into this header

    @classmethod
    def load(cls, path: Path) -> AOSolutions:
        """Load in an AO-stule solution file. See `load_solutions_file`, which is
        internally used.
        """
        return load_aosolutions_file(solutions_path=path)

    def save(self, output_path: Path) -> Path:
        """Save the instance of AOSolution to a standard aosolution binary file

        Args:
            output_path (Path): Location to write the file to

        Returns:
            Path: Location the file was written to
        """
        return save_aosolutions_file(aosolutions=self, output_path=output_path)

    def plot_solutions(self, ref_ant: Optional[int] = 0) -> Iterable[Path]:
        """Plot the solutions of all antenna for the first time-inteval
        in the aosolutions file. The XX and the YY will be plotted.

        Args:
            ref_ant (Optional[int], optional): Reference antenna to use. If None is specified there is no division by a reference antenna.  Defaults to 0.

        Returns:
            Iterable[Path]: Path to the phase and amplited plots created.
        """
        # TODO: Change call signature to pass straight through
        return plot_solutions(solutions=self, ref_ant=ref_ant)


def plot_solutions(
    solutions: Union[Path, AOSolutions], ref_ant: Optional[int] = 0
) -> Collection[Path]:
    """Plot solutions for AO-style solutions

    Args:
        solutions (Path): Path to the solutions file
        ref_ant (Optional[int], optional): Reference antenna to use. If None is specified there is no division by a reference antenna.  Defaults to 0.

    Return:
        Collection[Path] -- The paths of the two plots createda
    """
    ao_sols = (
        AOSolutions.load(path=solutions) if isinstance(solutions, Path) else solutions
    )
    solutions_path = ao_sols.path
    logger.info(f"Plotting {solutions_path}")

    if ao_sols.nsol > 1:
        logger.warn(f"Found {ao_sols.nsol} intervals, plotting the first. ")
    plot_sol = 0  # The first time interval

    data = ao_sols.bandpass[plot_sol]
    if ref_ant is not None and ref_ant < 0:
        ref_ant = select_refant(bandpass=ao_sols.bandpass)
        logger.info(f"Overwriting reference antenna selection, using {ref_ant=}")

    if ref_ant is not None:
        data = data / ao_sols.bandpass[plot_sol, ref_ant, :, :]

    amplitudes = np.abs(data)
    phases = np.angle(data, deg=True)
    channels = np.arange(ao_sols.nchan)

    ncolumns = 6
    nrows = ao_sols.nant // ncolumns
    if ncolumns * nrows < ao_sols.nant:
        nrows += 1
    logger.debug(f"Plotting {plot_sol=} with {ncolumns=} {nrows=}")

    fig_amp, axes_amp = plt.subplots(nrows, ncolumns, figsize=(14, 7))
    fig_phase, axes_phase = plt.subplots(nrows, ncolumns, figsize=(14, 7))

    for y in range(nrows):
        for x in range(ncolumns):
            ant = y * nrows + x

            amps_xx = amplitudes[ant, :, 0]
            amps_yy = amplitudes[ant, :, 3]
            phase_xx = phases[ant, :, 0]
            phase_yy = phases[ant, :, 3]

            if any([np.sum(~np.isfinite(amps)) == 0 for amps in (amps_xx, amps_yy)]):
                logger.warn(f"No valid data for {ant=}")
                continue

            max_amp_xx = (
                np.nanmax(amps_xx[np.isfinite(amps_xx)])
                if any(np.isfinite(amps_xx))
                else -1
            )
            max_amp_yy = (
                np.nanmax(amps_yy[np.isfinite(amps_yy)])
                if any(np.isfinite(amps_yy))
                else -1
            )

            max_amp = np.nanmax([max_amp_xx, max_amp_yy])
            ax_a, ax_p = axes_amp[y, x], axes_phase[y, x]
            ax_a.plot(channels, amps_xx, marker=None, color="blue")
            ax_a.plot(channels, amps_yy, marker=None, color="red")
            ax_a.set(ylim=(0, 1.2 * max_amp))
            ax_a.set_title(f"ant{ant:02d}", fontsize=8)
            fill_between_flags(ax_a, ~np.isfinite(amps_yy) | ~np.isfinite(amps_xx))

            ax_p.plot(channels, phase_xx, marker=None, color="blue")
            ax_p.plot(channels, phase_yy, marker=None, color="red")
            ax_p.set(ylim=(-200, 200))
            ax_p.set_title(f"ak{ant:02d}", fontsize=8)
            fill_between_flags(ax_p, ~np.isfinite(phase_yy) | ~np.isfinite(phase_xx))

    fig_amp.suptitle(f"{ao_sols.path.name} - Amplitudes")
    fig_phase.suptitle(f"{ao_sols.path.name} - Phases")

    fig_amp.tight_layout()
    fig_phase.tight_layout()

    out_amp = f"{str(solutions_path.with_suffix(f'.amplitude.pdf'))}"
    logger.info(f"Saving {out_amp}.")
    fig_amp.savefig(out_amp)

    out_phase = f"{str(solutions_path.with_suffix(f'.phase.pdf'))}"
    logger.info(f"Saving {out_phase}.")
    fig_phase.savefig(out_phase)

    return [Path(out_amp), Path(out_phase)]


def save_aosolutions_file(aosolutions: AOSolutions, output_path: Path) -> Path:
    """Save a AOSolutions file to the ao-standard binary format.

    Args:
        aosolutions (ApplySolutions): Instance of the solutions to save
        output_path (Path): Output path to write the files to

    Returns:
        Path: Path the file was written to
    """

    header_format = "8s6I2d"
    header_intro = b"MWAOCAL\0"

    output_dir = output_path.parent
    if not output_dir.exists():
        logger.info(f"Creating {output_dir}.")
        output_dir.mkdir(parents=True)

    logger.info(f"Writing aosolutions to {str(output_path)}.")
    with open(str(output_path), "wb") as out_file:
        out_file.write(
            struct.pack(
                header_format,
                header_intro,
                0,  # File type, only 0 mode available
                0,  # Structure type, 0 model available only
                aosolutions.nsol,
                aosolutions.nant,
                aosolutions.nchan,
                aosolutions.npol,
                0.0,  # time start, I don't believe these are used in most use cases
                0.0,  # time end, I don't believe these are used in most use cases
            )
        )
        aosolutions.bandpass.tofile(out_file)

    return output_path


def load_aosolutions_file(solutions_path: Path) -> AOSolutions:
    """Load in an AO-style solutions file

    Args:
        solutions_path (Path): The path of the solutions file to load

    Returns:
        AOSolutions: Structure container the deserialized solutions file
    """

    assert (
        solutions_path.exists() and solutions_path.is_file()
    ), f"{str(solutions_path)} either does not exist or is not a file. "
    logger.info(f"Loading {solutions_path}")

    with open(solutions_path, "r") as in_file:
        _junk = np.fromfile(in_file, dtype="<i4", count=2)

        header = np.fromfile(in_file, dtype="<i4", count=10)
        logger.info(f"Header extracted: {header=}")
        file_type = header[0]
        assert file_type == 0, f"Expected file_type of 0, found {file_type}"

        structure_type = header[1]
        assert file_type == 0, f"Expected structure_type of 0, found {structure_type}"

        nsol, nant, nchan, npol = header[2:6]
        sol_shape = (nsol, nant, nchan, npol)

        bandpass = np.fromfile(in_file, dtype="<c16", count=np.prod(sol_shape)).reshape(
            sol_shape
        )
        logger.info(f"Loaded solutions of shape {bandpass.shape}")

        return AOSolutions(
            path=solutions_path,
            nsol=nsol,
            nant=nant,
            nchan=nchan,
            npol=npol,
            bandpass=bandpass,
        )


def find_existing_solutions(
    bandpass_directory: Path,
    use_preflagged: bool = True,
    use_smoothed: bool = False,
) -> List[CalibrateCommand]:
    """Given a directory that contains a collection of bandpass measurement
    sets, attempt to identify a corresponding set of calibrate binary solution
    file.

    This search only supports the use of the default or known preflagger suffix.
    Limited support is provided to specify the expected calibrate suffix.

    These bandpass measurement sets should be processed already - which means just
    the B1936-638 field has been split out of the larger raw MS, flagged and
    calibrated. These steps are expected in order to get to the calibrate
    stage.

    Args:
        bandpass_directory (Path): Directory to search for split bandpass measurement sets
        use_preflagged (bool, optional): Add the pre-flag suffix when searching for solution files. This uses the expected suffix for preflagged solutions. Defaults to True.
        use_smoothed (bool, optional): Add the smoothed bandpass suffix when searching for solution files. This uses the expected suffix for smoothed solutions. Defaults to False.

    Returns:
        List[CalibrateCommand]: Collection of the calibrate command strcutures that are intended to be used to map the bandpass measurement sets to solution files.
    """
    logger.info(
        f"Searching {bandpass_directory} for existing measurement sets and solutions. "
    )

    bandpass_mss = list(bandpass_directory.glob("*ms"))
    logger.info(f"Found {len(bandpass_mss)} bandpass measurement sets")

    solution_paths = [
        get_aocalibrate_output_path(
            ms_path=bandpass_ms,
            include_preflagger=use_preflagged,
            include_smoother=use_smoothed,
        )
        for bandpass_ms in bandpass_mss
    ]

    # If not all the treasure could be found. At the moment this function will only
    # work if the bandpass solutions were made using the default values.
    assert all(
        [solution_path.exists() for solution_path in solution_paths]
    ), f"Missing solution file constructed from scanning {bandpass_directory}. Check the directory. "

    calibrate_cmds = [
        CalibrateCommand(
            cmd="None",
            ms=MS(ms),
            solution_path=solution_path,
            model="None",
            preflagged=True,
        )
        for (ms, solution_path) in zip(bandpass_mss, solution_paths)
    ]

    logger.info(f"Constructed {len(calibrate_cmds)} calibrate commands. ")

    return calibrate_cmds


def select_aosolution_for_ms(
    calibrate_cmds: List[CalibrateCommand], ms: Union[MS, Path]
) -> Path:
    """Attempt to select an AO-style solution file for a measurement
    set. This can be expanded to include a number of criteria, but
    at present it only searches for a matching beam number between
    the input set of CalibrationCommands and the input MS.

    Args:
        calibrate_cmds (List[CalibrateCommand]): Set of calibration commands, which includes the solution file path and the corresponding MS, as attributes.
        ms (Union[MS, Path]): The measurement sett that needs a solutions file.

    Raises:
        ValueError: Raised when not matching AO-solution file found.

    Returns:
        Path: Path to solution file to apply.
    """
    ms = MS.cast(ms)
    ms_beam = ms.beam if ms.beam is not None else get_beam_from_ms(ms=ms)

    logger.info(f"Will select a solution for {str(ms.path)}, {ms_beam=}.")
    logger.info(f"{len(calibrate_cmds)} potential solutions to consider. ")

    for calibrate_cmd in calibrate_cmds:
        logger.info(f"Considering {str(calibrate_cmd.solution_path)}.")
        if consistent_ms(ms1=ms, ms2=calibrate_cmd.ms):
            sol_file = calibrate_cmd.solution_path
            break
    else:
        raise ValueError(
            f"No solution file found for {str(ms.path)} from {[c.ms.path for c in calibrate_cmds]} found. "
        )

    logger.info(f"Have selected {str(sol_file)} for {str(ms.path)}. ")
    return sol_file


def create_calibrate_cmd(
    ms: Union[Path, MS],
    calibrate_model: Path,
    solution_path: Optional[Path] = None,
    container: Optional[Path] = None,
    **kwargs,
) -> CalibrateCommand:
    """Generate a typical ao calibrate command. Any extra keyword arguments
    are passed through as additional options to the `calibrate` program.

    Args:
        ms (Union[Path,MS]): The measurement set to calibrate. There needs to be a nominated data_column.
        calibrate_model (Path): Path to a generated calibrate sky-model
        solution_path (Path, optional): The output path of the calibrate solutions file. If None, a default suffix of "calibrate.bin" is used. Defaults to None.
        container (Optional[Path], optional): If a path to a container is supplied the calibrate command is executed immediatedly. Defaults to None.

    Raises:
        FileNotFoundError: Raised when calibrate_model can not be found.

    Returns:
        CalibrateCommand: The calibrate command to execute and output solution file
    """
    ms = MS.cast(ms)
    logger.info(f"Creating calibrate command for {ms.path}")
    logger.info(f"Will calibrate data column {ms.column}")

    # This is a typical calibrate command.
    # calibrate -minuv 100 -i 50 -datacolumn DATA
    #        -m 2022-04-14_100122_0.calibrate.txt
    #        2022-04-14_100122_0.ms 2022-04-14_100122_0.aocalibrate.bin

    assert ms.column is not None, f"{ms} does not have a nominated data_column"

    if not calibrate_model.exists():
        raise FileNotFoundError(f"Calibrate model {calibrate_model} not found. ")

    if solution_path is None:
        solution_path = get_aocalibrate_output_path(
            ms_path=ms.path, include_preflagger=False, include_smoother=False
        )

    calibrate_kwargs: str = " ".join([f"-{key} {item}" for key, item in kwargs.items()])

    cmd = (
        f"calibrate "
        f"-datacolumn {ms.column} "
        f"-minuv 200 "
        f"-m {str(calibrate_model)} "
        f"{calibrate_kwargs} "
        f"{str(ms.path)} "
        f"{str(solution_path)} "
    )

    logger.debug(f"Constructed calibrate command is {cmd=}")

    calibrate_cmd = CalibrateCommand(
        cmd=cmd, solution_path=solution_path, ms=ms, model=calibrate_model
    )

    if container is not None:
        run_calibrate(calibrate_cmd=calibrate_cmd, container=container)

    return calibrate_cmd


def create_apply_solutions_cmd(
    ms: MS,
    solutions_file: Path,
    output_column: Optional[str] = None,
    container: Optional[Path] = None,
) -> ApplySolutions:
    """Construct the command to apply calibration solutions to a MS
    using an AO calibrate style solutions file.

    The `applysolutions` program does not appear to have the ability to set
    a desured output column name. If the `output_column` specified matches
    the nominated column in `ms`, then `applysolutions` will simply overwrite
    the column with updated data. Otherwise, a `CORRECTED_DATA` column is produced.

    NOTE: Care to be taken when the nominated column is `CORRECTED_DATA`.

    Args:
        ms (MS): Measurement set to have solutions applied to
        solutions_file (Path): Path to the solutions file to apply
        output_column (Optional[str], optional): The desired output column name. See notes above. Defaults to None.
        container (Optional[Path], optional): If a path to a container is supplied the calibrate command is executed immediatedly. Defaults to None.

    Returns:
        ApplySolutions: Description of applysolutions command, solutions file path and updated MS
    """

    assert ms.path.exists(), f"The measurement set {ms} was not found. "
    assert ms.column is not None, f"{ms} does not have a nominated data_column. "
    assert (
        solutions_file.exists()
    ), f"The solutions file {solutions_file} does not exists. "

    input_column = ms.column
    copy_mode = "-nocopy" if input_column == output_column else "-copy"

    logger.info(f"Setting {copy_mode=}.")

    if copy_mode == "-copy":
        output_column = "CORRECTED_DATA"

    cmd = (
        f"applysolutions "
        f"-datacolumn {input_column} "
        f"{copy_mode} "
        f"{str(ms.path)} "
        f"{str(solutions_file)} "
    )

    logger.info(f"Constructed {cmd=}")

    apply_solutions = ApplySolutions(
        cmd=cmd, solution_path=solutions_file, ms=ms.with_options(column=output_column)
    )

    if container is not None:
        run_apply_solutions(apply_solutions_cmd=apply_solutions, container=container)

    return apply_solutions


def run_calibrate(calibrate_cmd: CalibrateCommand, container: Path) -> None:
    """Execute a calibrate command within a singularity container

    Args:
        calibrate_cmd (CalibrateCommand): The constructed calibrate command
        container (Path): Location of the container
    """

    assert container.exists(), f"The calibrate container {container} does not exist. "
    assert (
        calibrate_cmd.ms is not None
    ), "When calibrating the 'ms' field attribute must be defined. "

    run_singularity_command(
        image=container,
        command=calibrate_cmd.cmd,
        bind_dirs=[
            calibrate_cmd.solution_path.parent,
            calibrate_cmd.ms.path.parent,
            calibrate_cmd.model.parent,
        ],
    )


def run_apply_solutions(apply_solutions_cmd: ApplySolutions, container: Path) -> None:
    """Will execute the applysolutions command inside the specified singularity
    container.

    Args:
        apply_solutions_cmd (ApplySolutions): The constructed applysolutions command
        container (Path): Location of the existing solutions file
    """

    assert (
        container.exists()
    ), f"The applysolutions container {container} does not exist. "
    assert (
        apply_solutions_cmd.ms.path.exists()
    ), f"The measurement set {apply_solutions_cmd.ms} was not found. "

    run_singularity_command(
        image=container,
        command=apply_solutions_cmd.cmd,
        bind_dirs=[
            apply_solutions_cmd.solution_path.parent.absolute(),
            apply_solutions_cmd.ms.path.parent.absolute(),
        ],
    )


def calibrate_apply_ms(
    ms_path: Path, model_path: Path, container: Path, data_column: str = "DATA"
) -> ApplySolutions:
    """Will create and run a calibration command using AO calibrator, and then appy these solutions.

    Args:
        ms_path (Path): The measurement set that will be calibrated
        model_path (Path): The model file containing sources to calibrate against
        container (Path): Container that has the AO calibtate and applysolutions file.
        data_column (str, optional): The name of the column containing the data to calibrate. Defaults to "DATA".

    Returns:
        Applysolutions: The command, solution binary path and new measurement set structure
    """
    ms = MS(path=ms_path, column=data_column)

    logger.info(f"Will be attempting to calibrate {ms}")

    calibrate_cmd = create_calibrate_cmd(ms=ms, calibrate_model=model_path)

    run_calibrate(calibrate_cmd=calibrate_cmd, container=container.absolute())

    flagged_solutions_path = flag_aosolutions(
        solutions_path=calibrate_cmd.solution_path,
        ref_ant=0,
        plot_dir=Path(ms_path.parent) / Path("preflagger"),
    )

    apply_solutions_cmd = create_apply_solutions_cmd(
        ms=ms, solutions_file=flagged_solutions_path
    )

    run_apply_solutions(
        apply_solutions_cmd=apply_solutions_cmd, container=container.absolute()
    )

    return apply_solutions_cmd


def apply_solutions_to_ms(
    ms: Union[Path, MS],
    solutions_path: Path,
    container: Path,
    data_column: str = "DATA",
) -> ApplySolutions:
    ms = ms if isinstance(ms, MS) else MS(path=ms, column=data_column)
    logger.info(f"Will attempt to apply {str(solutions_path)} to {str(ms.path)}.")

    apply_solutions_cmd = create_apply_solutions_cmd(
        ms=ms, solutions_file=solutions_path
    )

    run_apply_solutions(
        apply_solutions_cmd=apply_solutions_cmd, container=container.absolute()
    )

    return apply_solutions_cmd


def select_refant(bandpass: np.ndarray) -> int:
    """Attempt to select an optimal reference antenna. This works in
    a fairly simple way, and simply selects the antenna which is select
    based purely on the number of valid/unflagged solutions in the
    bandpass aosolutions file.

    Args:
        bandpass (np.ndarray): The aosolutions file that has been
        solved for

    Returns:
        int: The index of the reference antenna that should be used.
    """

    assert (
        len(bandpass.shape) == 4
    ), f"Expected a bandpass of shape (times, ant, channels, pol), received {bandpass.shape=}"

    # create the mask of valid solutions
    mask = np.isfinite(bandpass)
    # Sum_mask will be a shape of length 2 (time, ants)
    sum_mask = np.sum(mask, axis=(2, 3))

    # The refant will be the one with the highest number
    max_ant = np.argmax(sum_mask, keepdims=True)

    return max_ant[0][0]


def flag_aosolutions(
    solutions_path: Path,
    ref_ant: Optional[int] = -1,
    flag_cut: float = 3,
    plot_dir: Optional[Path] = None,
    out_solutions_path: Optional[Path] = None,
    flag_ant_xyyx_mean_gain: bool = False,
    zero_cross_terms: bool = False,
    smooth_solutions: bool = False,
) -> Path:
    """Will open a previously solved ao-calibrate solutions file and flag additional channels and antennae.

    There are currently two main stages. The first will attempt to search for channels where the the phase of the
    gain solution are outliers. The phase over frequency is first unwrapped (delay solved for) before the flagging
    statistics are computed.

    The second stage will flag an entire antenna if more then 80 percent of the flags for a polarisation are flagged.

    Args:
        solutions_path (Path): Location of the solutions file to examine and flag.
        ref_ant (int, optional): Reference antenna to use, which is important when searching for phase-outliers and to smooth the bandpass. If ref_ant < 0, then an optimal one is selected. Defaults to -1.
        flag_cut (float, optional): Significance of a phase-outlier from the mean (or median) before it should be flagged. Defaults to 3.
        plot_dir (Optional[Path], optional): Where diagnostic flagging plots should be written. If None, no plots will be produced. Defaults to None.
        out_solutions_path (Optional[Path], optional): The output path of the flagged solutions file. If None, the solutions_path provided is used. Defaults to None.
        flag_ant_xyyx_mean_gain (bool, optional): Whether to flag antennas based on the mean gain ratio of the XY and YX amplitude gains. Defaults to False.
        zero_cross_terms (bool, optional): Set the XY and YX terms of each Jones to be 0. Defaults to False.
        smooth_solutions (blool, optional): Smooth the complex gain solutions after flaggined. Defaults to False.

    Returns:
        Path: Path to the updated solutions file. This is out_solutions_path if provided, otherwise solutions_path
    """
    solutions = AOSolutions.load(path=solutions_path)
    title = solutions_path.name

    pols = {0: "XX", 1: "XY", 2: "YX", 3: "YY"}

    if plot_dir is not None and not plot_dir.exists():
        logger.info(f"Creating {str(plot_dir)}")
        try:
            plot_dir.mkdir(parents=True)
        except:
            logger.warn(f"Failed to create {str(plot_dir)}.")

    # Note that although the solutions variable (an instance of AOSolutions) is immutable,
    # which includes the reference to the numpy array, the _actual_ numpy array is! So,
    # copying the bandpass below is as we are updating the actual array, which will be
    # written back as a new file later.
    bandpass = solutions.bandpass
    logger.info(f"Loaded bandpass, shape is {bandpass.shape}")

    if ref_ant < 0:
        ref_ant = select_refant(bandpass=solutions.bandpass)
        logger.info(f"Overwriting reference antenna selection, using {ref_ant=}")

    for time in range(solutions.nsol):
        for pol in (0, 3):
            logger.info(f"Processing {pols[pol]} polarisation")
            ref_ant_gains = bandpass[time, ref_ant, :, pol]
            # TODO: A better way of selecting the most appropriate reference antenna is needed.
            if np.sum(np.isfinite(ref_ant_gains)) == 0:
                raise ValueError(f"The ref_ant={ref_ant} is completely bad. ")

            for ant in range(solutions.nant):
                if ant == ref_ant:
                    logger.info(f"Skipping reference antenna = ant{ref_ant:02}")
                    continue

                ant_gains = bandpass[time, ant, :, pol] / ref_ant_gains
                plot_title = f"{title} - ant{ant:02d} - {pols[pol]}"
                ouput_path = (
                    plot_dir / f"{title}.ant{ant:02d}.{pols[pol]}.png"
                    if plot_dir is not None
                    else None
                )

                if np.sum(np.isfinite(ant_gains)) == 0:
                    logger.info(f"Not valid data found for ant{ant:0d} {pols[pol]}")
                    continue

                try:
                    phase_outlier_result = flag_outlier_phase(
                        complex_gains=ant_gains,
                        flag_cut=flag_cut,
                        plot_title=plot_title,
                        plot_path=ouput_path,
                    )
                    bandpass[time, ant, phase_outlier_result.outlier_mask, pol] = np.nan
                except PhaseOutlierFitError:
                    # This is raised if the fit failed to converge, or some other nasty.
                    bandpass[time, ant, :, pol] = np.nan

                # Flag all solutions for this (ant,pol) if more than 80% are flagged
                if flags_over_threshold(
                    flags=~np.isfinite(bandpass[time, ant, :, pol]),
                    thresh=0.8,
                    ant_idx=ant,
                ):
                    logger.info(
                        f"Flagging all solutions across {pols[pol]} for ant{ant:02d}, too many flagged channels."
                    )
                    bandpass[time, ant, :, pol] = np.nan

                complex_gains = bandpass[time, ant, :, pol]
                if any(np.isfinite(complex_gains)) and flag_mean_residual_amplitude(
                    complex_gains=complex_gains
                ):
                    logger.info(
                        f"Flagging all solutions across {pols[pol]} for ant{ant:02d}, mean residual amplitudes high"
                    )
                    bandpass[time, ant, :, pol] = np.nan

                flagged = ~np.isfinite(bandpass[time, ant, :, pol])
                logger.info(
                    f"{ant=:02d}, pol={pols[pol]}, flagged {np.sum(flagged) / ant_gains.shape[0] * 100.:.2f}%"
                )

    for time in range(solutions.nsol):
        ref_ant_gains = bandpass[time, ref_ant]
        # This loop will flag based on stats across different polarisations
        for ant in range(solutions.nant):
            # We need to skip the case of flagging on the reference antenna, I think.
            if ref_ant == ant:
                continue

            ant_gains = bandpass[time, ant] / ref_ant_gains
            if flag_mean_xxyy_amplitude_ratio(
                xx_complex_gains=ant_gains[:, 0], yy_complex_gains=ant_gains[:, 3]
            ):
                logger.info(f"{ant=} failed mean amplitude gain test. Flagging {ant=}.")
                bandpass[time, ant, :, :] = np.nan

            if flag_ant_xyyx_mean_gain and flag_mean_xxyy_amplitude_ratio(
                xx_complex_gains=ant_gains[:, 1], yy_complex_gains=ant_gains[:, 2]
            ):
                logger.info(
                    f"{ant=} failed mean amplitude gain test based on XY/YX. Flagging {ant=}."
                )
                bandpass[time, ant, :, :] = np.nan

    if zero_cross_terms:
        logger.info("Zeroing XY and YX terms. ")
        # Without constraints on the polarised sky aocalibrate is not able to constrain these terms.
        # It seems that during its optimisation it is essentially adding noise since there is no
        # informaiton to constain.
        for pol in (1, 2):
            # Nan multiplied by another is nan
            bandpass[..., pol] *= 0

    # To this point operations carried out to the bandpass were to the mutable array reference
    # so there is no need to create a new solutions instace
    out_solutions_path = get_aocalibrate_output_path(
        ms_path=solutions_path, include_preflagger=True, include_smoother=False
    )
    solutions.save(output_path=out_solutions_path)
    plot_solutions(solutions=out_solutions_path, ref_ant=ref_ant)

    if smooth_solutions:
        logger.info("Smoothing the bandpass solutions. ")
        for time in range(solutions.nsol):
            bandpass[time] = smooth_bandpass_complex_gains(complex_gains=bandpass[time])

        out_solutions_path = get_aocalibrate_output_path(
            ms_path=solutions_path, include_preflagger=True, include_smoother=True
        )
        solutions.save(output_path=out_solutions_path)
        plot_solutions(solutions=out_solutions_path, ref_ant=None)

    total_flagged = np.sum(~np.isfinite(bandpass)) / np.prod(bandpass.shape)
    if total_flagged > 0.8:
        msg = (
            f"{total_flagged*100.:.2f}% of {str((solutions_path))} is flagged after running the preflagger. "
            "That is over 90%. "
            f"This surely can not be correct. Likely something has gone very wrong. "
        )
        logger.critical(msg)
        raise ValueError(msg)

    return out_solutions_path


def get_parser() -> ArgumentParser:
    parser = ArgumentParser(
        description="Run calibrate and apply the solutions given a measurement set and sky-model."
    )

    subparsers = parser.add_subparsers(
        dest="mode", help="AO Calibrate related operations"
    )
    calibrate_parser = subparsers.add_parser(
        "calibrate",
        help="Calibrate a MS using a text-based sky-model using AO calibrate",
    )

    calibrate_parser.add_argument(
        "ms",
        type=Path,
        help="The measurement set to calibrate and apply solutions to. ",
    )
    calibrate_parser.add_argument(
        "aoskymodel",
        type=Path,
        help="The AO-style sky-model file to use when calibrating. ",
    )
    calibrate_parser.add_argument(
        "--calibrate-container",
        type=Path,
        default="./calibrate.sif",
        help="The container containing calibrate and applysolutions. ",
    )
    calibrate_parser.add_argument(
        "--data-column", type=str, default="DATA", help="The column to calibrate"
    )

    apply_parser = subparsers.add_parser(
        "apply",
        help="Apply an existing AO-style solutions binary to a measurement set. ",
    )

    apply_parser.add_argument(
        "ms", type=Path, help="Path to the measurement set to apply the solutions to. "
    )
    apply_parser.add_argument(
        "aosolutions", type=Path, help="Path to the AO-style binary solutions file. "
    )
    apply_parser.add_argument(
        "--calibrate-container",
        type=Path,
        default="./calibrate.sif",
        help="The container containing calibrate and applysolutions. ",
    )
    apply_parser.add_argument(
        "--data-column", type=str, default="DATA", help="The column to calibrate"
    )

    flag_sols_parser = subparsers.add_parser(
        "flag",
        help="Attempt to flag the bandpass solutions in an ao-style binary solutions file",
    )

    flag_sols_parser.add_argument(
        "aosolutions", type=Path, help="Path to the solution file to inspect and flag"
    )
    flag_sols_parser.add_argument(
        "--flag-cut",
        type=float,
        default=3.0,
        help="The significance level thaat an outlier phase has to be before being flagged",
    )
    flag_sols_parser.add_argument(
        "--plot-dir",
        type=Path,
        default=None,
        help="Directory to write diagnostic plots to. If unset no plots will be created. ",
    )

    return parser


def cli() -> None:
    import logging

    parser = get_parser()

    args = parser.parse_args()

    logger.setLevel(logging.DEBUG)

    if args.mode == "calibrate":
        calibrate_apply_ms(
            ms_path=args.ms,
            model_path=args.aoskymodel,
            container=args.calibrate_container,
            data_column=args.data_column,
        )
    elif args.mode == "apply":
        apply_solutions_to_ms(
            ms=args.ms,
            solutions_path=args.aosolutions,
            container=args.calibrate_container,
            data_column=args.data_column,
        )
    elif args.mode == "flag":
        flag_aosolutions(
            solutions_path=args.aosolutions,
            flag_cut=args.flag_cut,
            plot_dir=args.plot_dir,
        )


if __name__ == "__main__":
    cli()<|MERGE_RESOLUTION|>--- conflicted
+++ resolved
@@ -18,18 +18,11 @@
 )
 from flint.bptools.smoother import smooth_bandpass_complex_gains
 from flint.exceptions import PhaseOutlierFitError
-<<<<<<< HEAD
 from flint.naming import get_aocalibrate_output_path
-=======
 from flint.logging import logger
 from flint.ms import MS, consistent_ms, get_beam_from_ms
 from flint.plot_utils import fill_between_flags
 from flint.sclient import run_singularity_command
-
-CALIBRATE_SUFFIX = ".calibrate.bin"
-PREFLAGGED_SUFFIX = ".preflagged"
->>>>>>> 69a13df7
-
 
 class CalibrateCommand(NamedTuple):
     """The AO Calibrate command and output path of the corresponding solutions file"""
@@ -203,11 +196,11 @@
     fig_amp.tight_layout()
     fig_phase.tight_layout()
 
-    out_amp = f"{str(solutions_path.with_suffix(f'.amplitude.pdf'))}"
+    out_amp = f"{str(solutions_path.with_suffix('.amplitude.pdf'))}"
     logger.info(f"Saving {out_amp}.")
     fig_amp.savefig(out_amp)
 
-    out_phase = f"{str(solutions_path.with_suffix(f'.phase.pdf'))}"
+    out_phase = f"{str(solutions_path.with_suffix('.phase.pdf'))}"
     logger.info(f"Saving {out_phase}.")
     fig_phase.savefig(out_phase)
 
