"""Code to use AO calibrate s
"""
from __future__ import annotations  # used to keep mypy/pylance happy in AOSolutions
import struct
from pathlib import Path
from typing import NamedTuple, Optional, Union, Iterable, List, Collection, List
from argparse import ArgumentParser

import numpy as np
import matplotlib.pyplot as plt

from flint.logging import logger
from flint.ms import MS, get_beam_from_ms, consistent_ms
from flint.sclient import run_singularity_command
from flint.plot_utils import fill_between_flags
from flint.bptools.preflagger import (
    flag_outlier_phase,
    flags_over_threshold,
    flag_mean_residual_amplitude,
    flag_mean_xxyy_amplitude_ratio,
)
from flint.exceptions import PhaseOutlierFitError

CALIBRATE_SUFFIX = ".calibrate.bin"
PREFLAGGED_SUFFIX = ".preflagged"


class CalibrateCommand(NamedTuple):
    """The AO Calibrate command and output path of the corresponding solutions file"""

    cmd: str
    """The calibrate command that will be executed
    """
    solution_path: Path
    """The output path of the solutions file
    """
    ms: MS
    """The measurement set to have solutions derived for"""
    model: Path
    """Path to the model that would be used to calibrate against"""
    preflagged: bool = False
    """Indicates whether the solution file has gone through preflagging routines. """

    def with_options(self, **kwargs) -> CalibrateCommand:
        _dict = self._asdict()
        _dict.update(**kwargs)

        return CalibrateCommand(**_dict)


class ApplySolutions(NamedTuple):
    """The applysolutions command to execute"""

    cmd: str
    """The command that will be executed"""
    solution_path: Path
    """Location of the solutions file to apply"""
    ms: MS
    """The measurement set that will have the solutions applied to"""


# TODO: Rename the bandpass attribute?
class AOSolutions(NamedTuple):
    """Structure to load an AO-style solutions file"""

    path: Path
    """Path of the solutions file loaded"""
    nsol: int
    """Number of time solutions"""
    nant: int
    """Number of antenna in the solution file"""
    nchan: int
    """Number of channels in the solution file"""
    npol: int
    """Number of polarisations in the file"""
    bandpass: np.ndarray
    """Complex data representing the antennea Jones. Shape is (nsol, nant, nchan, npol)"""

    # TODO: Need tocorporate the start and end times into this header

    @classmethod
    def load(cls, path: Path) -> AOSolutions:
        """Load in an AO-stule solution file. See `load_solutions_file`, which is
        internally used.
        """
        return load_aosolutions_file(solutions_path=path)

    def save(self, output_path: Path) -> Path:
        """Save the instance of AOSolution to a standard aosolution binary file

        Args:
            output_path (Path): Location to write the file to

        Returns:
            Path: Location the file was written to
        """
        return save_aosolutions_file(aosolutions=self, output_path=output_path)

    def plot_solutions(self, ref_ant: int = 0) -> Iterable[Path]:
        """Plot the solutions of all antenna for the first time-inteval
        in the aosolutions file. The XX and the YY will be plotted.

        Args:
            ref_ant (int, optional): Reference antenna to divide the solutions by. Defaults to 0.

        Returns:
            Iterable[Path]: Path to the phase and amplited plots created.
        """
        # TODO: Change call signature to pass straight through
        return plot_solutions(solutions=self, ref_ant=ref_ant)


def plot_solutions(
    solutions: Union[Path, AOSolutions], ref_ant: int = 0
) -> Collection[Path]:
    """Plot solutions for AO-style solutions

    Args:
        solutions (Path): Path to the solutions file
        ref_ant (int, optional): Reference antenna to use. Defaults to 0.

    Return:
        Collection[Path] -- The paths of the two plots createda
    """
    ao_sols = (
        AOSolutions.load(path=solutions) if isinstance(solutions, Path) else solutions
    )
    solutions_path = ao_sols.path
    logger.info(f"Plotting {solutions_path}")

    if ao_sols.nsol > 1:
        logger.warn(f"Found {ao_sols.nsol} intervals, plotting the first. ")
    plot_sol = 0  # The first time interval

    ref_ant = select_refant(bandpass=ao_sols.bandpass)
    logger.info(f"Overwriting reference antenna selection, using {ref_ant=}")

    data = ao_sols.bandpass[plot_sol] / ao_sols.bandpass[plot_sol, ref_ant, :, :]
    amplitudes = np.abs(data)
    phases = np.angle(data, deg=True)
    channels = np.arange(ao_sols.nchan)

    ncolumns = 6
    nrows = ao_sols.nant // ncolumns
    if ncolumns * nrows < ao_sols.nant:
        nrows += 1
    logger.debug(f"Plotting {plot_sol=} with {ncolumns=} {nrows=}")

    fig_amp, axes_amp = plt.subplots(nrows, ncolumns, figsize=(14, 7))
    fig_phase, axes_phase = plt.subplots(nrows, ncolumns, figsize=(14, 7))

    for y in range(nrows):
        for x in range(ncolumns):
            ant = y * nrows + x

            amps_xx = amplitudes[ant, :, 0]
            amps_yy = amplitudes[ant, :, 3]
            phase_xx = phases[ant, :, 0]
            phase_yy = phases[ant, :, 3]

            if any([np.sum(~np.isfinite(amps)) == 0 for amps in (amps_xx, amps_yy)]):
                logger.warn(f"No valid data for {ant=}")
                continue

            max_amp_xx = (
                np.nanmax(amps_xx[np.isfinite(amps_xx)])
                if any(np.isfinite(amps_xx))
                else -1
            )
            max_amp_yy = (
                np.nanmax(amps_yy[np.isfinite(amps_yy)])
                if any(np.isfinite(amps_yy))
                else -1
            )

            max_amp = np.nanmax([max_amp_xx, max_amp_yy])
            ax_a, ax_p = axes_amp[y, x], axes_phase[y, x]
            ax_a.plot(channels, amps_xx, marker=None, color="blue")
            ax_a.plot(channels, amps_yy, marker=None, color="red")
            ax_a.set(ylim=(0, 1.2 * max_amp))
            ax_a.set_title(f"ant{ant:02d}", fontsize=8)
            fill_between_flags(ax_a, ~np.isfinite(amps_yy) | ~np.isfinite(amps_xx))

            ax_p.plot(channels, phase_xx, marker=None, color="blue")
            ax_p.plot(channels, phase_yy, marker=None, color="red")
            ax_p.set(ylim=(-200, 200))
            ax_p.set_title(f"ak{ant:02d}", fontsize=8)
            fill_between_flags(ax_p, ~np.isfinite(phase_yy) | ~np.isfinite(phase_xx))

    fig_amp.suptitle(f"{ao_sols.path.name} - Amplitudes")
    fig_phase.suptitle(f"{ao_sols.path.name} - Phases")

    fig_amp.tight_layout()
    fig_phase.tight_layout()

    out_amp = f"{str(solutions_path.with_suffix('.amplitude.pdf'))}"
    logger.info(f"Saving {out_amp}.")
    fig_amp.savefig(out_amp)

    out_phase = f"{str(solutions_path.with_suffix('.phase.pdf'))}"
    logger.info(f"Saving {out_phase}.")
    fig_phase.savefig(out_phase)

    return [Path(out_amp), Path(out_phase)]


def save_aosolutions_file(aosolutions: AOSolutions, output_path: Path) -> Path:
    """Save a AOSolutions file to the ao-standard binary format.

    Args:
        aosolutions (ApplySolutions): Instance of the solutions to save
        output_path (Path): Output path to write the files to

    Returns:
        Path: Path the file was written to
    """

    header_format = "8s6I2d"
    header_intro = b"MWAOCAL\0"

    output_dir = output_path.parent
    if not output_dir.exists():
        logger.info(f"Creating {output_dir}.")
        output_dir.mkdir(parents=True)

    logger.info(f"Writing aosolutions to {str(output_path)}.")
    with open(str(output_path), "wb") as out_file:
        out_file.write(
            struct.pack(
                header_format,
                header_intro,
                0,  # File type, only 0 mode available
                0,  # Structure type, 0 model available only
                aosolutions.nsol,
                aosolutions.nant,
                aosolutions.nchan,
                aosolutions.npol,
                0.0,  # time start, I don't believe these are used in most use cases
                0.0,  # time end, I don't believe these are used in most use cases
            )
        )
        aosolutions.bandpass.tofile(out_file)

    return output_path


def load_aosolutions_file(solutions_path: Path) -> AOSolutions:
    """Load in an AO-style solutions file

    Args:
        solutions_path (Path): The path of the solutions file to load

    Returns:
        AOSolutions: Structure container the deserialized solutions file
    """

    assert (
        solutions_path.exists() and solutions_path.is_file()
    ), f"{str(solutions_path)} either does not exist or is not a file. "
    logger.info(f"Loading {solutions_path}")

    with open(solutions_path, "r") as in_file:
        _junk = np.fromfile(in_file, dtype="<i4", count=2)

        header = np.fromfile(in_file, dtype="<i4", count=10)
        logger.info(f"Header extracted: {header=}")
        file_type = header[0]
        assert file_type == 0, f"Expected file_type of 0, found {file_type}"

        structure_type = header[1]
        assert file_type == 0, f"Expected structure_type of 0, found {structure_type}"

        nsol, nant, nchan, npol = header[2:6]
        sol_shape = (nsol, nant, nchan, npol)

        bandpass = np.fromfile(in_file, dtype="<c16", count=np.prod(sol_shape)).reshape(
            sol_shape
        )
        logger.info(f"Loaded solutions of shape {bandpass.shape}")

        return AOSolutions(
            path=solutions_path,
            nsol=nsol,
            nant=nant,
            nchan=nchan,
            npol=npol,
            bandpass=bandpass,
        )


def find_existing_solutions(
    bandpass_directory: Path,
    expected_suffix: Optional[str] = None,
    use_preflagged: bool = True,
    model_path: Path = Path("."),
) -> List[CalibrateCommand]:
    """Given a directory that contains a collection of bandpass measurement
    sets, attempt to identify a corresponding set of calibrate binary solution
    file.

    This search only supports the use of the default or known preflagger suffix.
    Limited support is provided to specify the expected calibrate suffix.

    These bandpass measurement sets should be processed already - which means just
    the B1936-638 field has been split out of the larger raw MS, flagged and
    calibrated. These steps are expected in order to get to the calibrate
    stage.

    Args:
        bandpass_directory (Path): Directory to search for split bandpass measurement sets
        expected_suffix (Optional[str], optional): The suffix to use to find the calibration binary files. If None, a known format is used. Defaults to None.
        use_preflagged (bool, optional): Add the pre-flag suffix when searching for solution files. This uses the expected suffix for preflagged solutions. Defaults to True.
        model_path (Path, optional): Path to the model file to use. This is passed through to create the CalibrateCommand, and is not strictly required. Defaults to Path('.').

    Returns:
        List[CalibrateCommand]: Collection of the calibrate command strcutures that are intended to be used to map the bandpass measurement sets to solution files.
    """

    logger.info(
        f"Searching {bandpass_directory} for existing measurement sets and solutions. "
    )
    expected_suffix = expected_suffix if expected_suffix else CALIBRATE_SUFFIX

    if use_preflagged:
        logger.info("Will search for preflagged solutions. ")
        expected_suffix += ".preflagged"

    bandpass_mss = bandpass_directory.glob("*ms")

    # This is a placeholder command. It will not be executed,
    # but is used to link the measurement set with the appropriate
    # solutions file. At least with ao-calibrate, there is not
    # enough information to specify frequency of channels, time
    # etc. Matching the solutions to the original MS is the
    # safest thing to do, particularly with the step of matching
    # the solutions to the beam images. The DATA column is
    # only relevant for the calibration command, and not used
    # in any other capacity, ya rotten scallywag
    calibrate_cmds = [
        create_calibrate_cmd(ms=MS(path=ms, column="DATA"), calibrate_model=model_path)
        for ms in bandpass_mss
    ]

    if use_preflagged:
        logger.info(
            f"Updating solution files with preflagger suffix {PREFLAGGED_SUFFIX}."
        )
        calibrate_cmds = [
            calibrate_cmd.with_options(
                preflagged=True,
                solution_path=calibrate_cmd.solution_path.with_suffix(
                    PREFLAGGED_SUFFIX
                ),
            )
            for calibrate_cmd in calibrate_cmds
        ]

    logger.info(f"Constructed Calibrate command list of length {len(calibrate_cmds)}")

    # If not all the treasure could be found. At the moment this function will only
    # work if the bandpass solutions were made using the default values.
    assert all(
        [calibrate_cmd.solution_path.exists() for calibrate_cmd in calibrate_cmds]
    ), f"Missing solution file constructed from scanning {bandpass_directory}. Check the directory. "

    return calibrate_cmds


def select_aosolution_for_ms(
    calibrate_cmds: List[CalibrateCommand], ms: Union[MS, Path]
) -> Path:
    """Attempt to select an AO-style solution file for a measurement
    set. This can be expanded to include a number of criteria, but
    at present it only searches for a matching beam number between
    the input set of CalibrationCommands and the input MS.

    Args:
        calibrate_cmds (List[CalibrateCommand]): Set of calibration commands, which includes the solution file path and the corresponding MS, as attributes.
        ms (Union[MS, Path]): The measurement sett that needs a solutions file.

    Raises:
        ValueError: Raised when not matching AO-solution file found.

    Returns:
        Path: Path to solution file to apply.
    """
    ms = MS.cast(ms)
    ms_beam = ms.beam if ms.beam is not None else get_beam_from_ms(ms=ms)

    logger.info(f"Will select a solution for {str(ms.path)}, {ms_beam=}.")
    logger.info(f"{len(calibrate_cmds)} potential solutions to consider. ")

    for calibrate_cmd in calibrate_cmds:
        logger.info(f"Considering {str(calibrate_cmd.solution_path)}.")
        if consistent_ms(ms1=ms, ms2=calibrate_cmd.ms):
            sol_file = calibrate_cmd.solution_path
            break
    else:
        raise ValueError(
            f"No solution file found for {str(ms.path)} from {[c.ms.path for c in calibrate_cmds]} found. "
        )

    logger.info(f"Have selected {str(sol_file)} for {str(ms.path)}. ")
    return sol_file


def create_calibrate_cmd(
    ms: Union[Path, MS],
    calibrate_model: Path,
    solution_path: Optional[Path] = None,
    container: Optional[Path] = None,
    **kwargs,
) -> CalibrateCommand:
    """Generate a typical ao calibrate command. Any extra keyword arguments
    are passed through as additional options to the `calibrate` program.

    Args:
        ms (Union[Path,MS]): The measurement set to calibrate. There needs to be a nominated data_column.
        calibrate_model (Path): Path to a generated calibrate sky-model
        solution_path (Path, optional): The output path of the calibrate solutions file. If None, a default suffix of "calibrate.bin" is used. Defaults to None.
        container (Optional[Path], optional): If a path to a container is supplied the calibrate command is executed immediatedly. Defaults to None.

    Raises:
        FileNotFoundError: Raised when calibrate_model can not be found.

    Returns:
        CalibrateCommand: The calibrate command to execute and output solution file
    """
    ms = MS.cast(ms)
    logger.info(f"Creating calibrate command for {ms.path}")
    logger.info(f"Will calibrate data column {ms.column}")

    # This is a typical calibrate command.
    # calibrate -minuv 100 -i 50 -datacolumn DATA
    #        -m 2022-04-14_100122_0.calibrate.txt
    #        2022-04-14_100122_0.ms 2022-04-14_100122_0.aocalibrate.bin

    assert ms.column is not None, f"{ms} does not have a nominated data_column"

    if not calibrate_model.exists():
        raise FileNotFoundError(f"Calibrate model {calibrate_model} not found. ")

    solution_path = (
        ms.path.with_suffix(CALIBRATE_SUFFIX)
        if solution_path is None
        else solution_path
    )

    calibrate_kwargs: str = " ".join([f"-{key} {item}" for key, item in kwargs.items()])

    cmd = (
        f"calibrate "
        f"-datacolumn {ms.column} "
        f"-minuv 200 "
        f"-m {str(calibrate_model)} "
        f"{calibrate_kwargs} "
        f"{str(ms.path)} "
        f"{str(solution_path)} "
    )

    logger.debug(f"Constructed calibrate command is {cmd=}")

    calibrate_cmd = CalibrateCommand(
        cmd=cmd, solution_path=solution_path, ms=ms, model=calibrate_model
    )

    if container is not None:
        run_calibrate(calibrate_cmd=calibrate_cmd, container=container)

    return calibrate_cmd


def create_apply_solutions_cmd(
    ms: MS,
    solutions_file: Path,
    output_column: Optional[str] = None,
    container: Optional[Path] = None,
) -> ApplySolutions:
    """Construct the command to apply calibration solutions to a MS
    using an AO calibrate style solutions file.

    The `applysolutions` program does not appear to have the ability to set
    a desured output column name. If the `output_column` specified matches
    the nominated column in `ms`, then `applysolutions` will simply overwrite
    the column with updated data. Otherwise, a `CORRECTED_DATA` column is produced.

    NOTE: Care to be taken when the nominated column is `CORRECTED_DATA`.

    Args:
        ms (MS): Measurement set to have solutions applied to
        solutions_file (Path): Path to the solutions file to apply
        output_column (Optional[str], optional): The desired output column name. See notes above. Defaults to None.
        container (Optional[Path], optional): If a path to a container is supplied the calibrate command is executed immediatedly. Defaults to None.

    Returns:
        ApplySolutions: Description of applysolutions command, solutions file path and updated MS
    """

    assert ms.path.exists(), f"The measurement set {ms} was not found. "
    assert ms.column is not None, f"{ms} does not have a nominated data_column. "
    assert (
        solutions_file.exists()
    ), f"The solutions file {solutions_file} does not exists. "

    input_column = ms.column
    copy_mode = "-nocopy" if input_column == output_column else "-copy"

    logger.info(f"Setting {copy_mode=}.")

    if copy_mode == "-copy":
        output_column = "CORRECTED_DATA"

    cmd = (
        f"applysolutions "
        f"-datacolumn {input_column} "
        f"{copy_mode} "
        f"{str(ms.path)} "
        f"{str(solutions_file)} "
    )

    logger.info(f"Constructed {cmd=}")

    apply_solutions = ApplySolutions(
        cmd=cmd, solution_path=solutions_file, ms=ms.with_options(column=output_column)
    )

    if container is not None:
        run_apply_solutions(apply_solutions_cmd=apply_solutions, container=container)

    return apply_solutions


def run_calibrate(calibrate_cmd: CalibrateCommand, container: Path) -> None:
    """Execute a calibrate command within a singularity container

    Args:
        calibrate_cmd (CalibrateCommand): The constructed calibrate command
        container (Path): Location of the container
    """

    assert container.exists(), f"The calibrate container {container} does not exist. "
    assert (
        calibrate_cmd.ms is not None
    ), "When calibrating the 'ms' field attribute must be defined. "

    run_singularity_command(
        image=container,
        command=calibrate_cmd.cmd,
        bind_dirs=[
            calibrate_cmd.solution_path.parent,
            calibrate_cmd.ms.path.parent,
            calibrate_cmd.model.parent,
        ],
    )


def run_apply_solutions(apply_solutions_cmd: ApplySolutions, container: Path) -> None:
    """Will execute the applysolutions command inside the specified singularity
    container.

    Args:
        apply_solutions_cmd (ApplySolutions): The constructed applysolutions command
        container (Path): Location of the existing solutions file
    """

    assert (
        container.exists()
    ), f"The applysolutions container {container} does not exist. "
    assert (
        apply_solutions_cmd.ms.path.exists()
    ), f"The measurement set {apply_solutions_cmd.ms} was not found. "

    run_singularity_command(
        image=container,
        command=apply_solutions_cmd.cmd,
        bind_dirs=[
            apply_solutions_cmd.solution_path.parent.absolute(),
            apply_solutions_cmd.ms.path.parent.absolute(),
        ],
    )


def calibrate_apply_ms(
    ms_path: Path, model_path: Path, container: Path, data_column: str = "DATA"
) -> ApplySolutions:
    """Will create and run a calibration command using AO calibrator, and then appy these solutions.

    Args:
        ms_path (Path): The measurement set that will be calibrated
        model_path (Path): The model file containing sources to calibrate against
        container (Path): Container that has the AO calibtate and applysolutions file.
        data_column (str, optional): The name of the column containing the data to calibrate. Defaults to "DATA".

    Returns:
        Applysolutions: The command, solution binary path and new measurement set structure
    """
    ms = MS(path=ms_path, column=data_column)

    logger.info(f"Will be attempting to calibrate {ms}")

    calibrate_cmd = create_calibrate_cmd(ms=ms, calibrate_model=model_path)

    run_calibrate(calibrate_cmd=calibrate_cmd, container=container.absolute())

    flagged_solutions_path = flag_aosolutions(
        solutions_path=calibrate_cmd.solution_path,
        ref_ant=0,
        plot_dir=Path(ms_path.parent) / Path("preflagger"),
    )

    apply_solutions_cmd = create_apply_solutions_cmd(
        ms=ms, solutions_file=flagged_solutions_path
    )

    run_apply_solutions(
        apply_solutions_cmd=apply_solutions_cmd, container=container.absolute()
    )

    return apply_solutions_cmd


def apply_solutions_to_ms(
    ms: Union[Path, MS],
    solutions_path: Path,
    container: Path,
    data_column: str = "DATA",
) -> ApplySolutions:
    ms = ms if isinstance(ms, MS) else MS(path=ms, column=data_column)
    logger.info(f"Will attempt to apply {str(solutions_path)} to {str(ms.path)}.")

    apply_solutions_cmd = create_apply_solutions_cmd(
        ms=ms, solutions_file=solutions_path
    )

    run_apply_solutions(
        apply_solutions_cmd=apply_solutions_cmd, container=container.absolute()
    )

    return apply_solutions_cmd


def select_refant(bandpass: np.ndarray) -> int:
    """Attempt to select an optimal reference antenna. This works in
    a fairly simple way, and simply selects the antenna which is select
    based purely on the number of valid/unflagged solutions in the
    bandpass aosolutions file.

    Args:
        bandpass (np.ndarray): The aosolutions file that has been
        solved for

    Returns:
        int: The index of the reference antenna that should be used.
    """

    assert (
        len(bandpass.shape) == 4
    ), f"Expected a bandpass of shape (times, ant, channels, pol), received {bandpass.shape=}"

    # create the mask of valid solutions
    mask = np.isfinite(bandpass)
    # Sum_mask will be a shape of length 2 (time, ants)
    sum_mask = np.sum(mask, axis=(2, 3))

    # The refant will be the one with the highest number
    max_ant = np.argmax(sum_mask, keepdims=True)

    return max_ant[0][0]


def flag_aosolutions(
    solutions_path: Path,
    ref_ant: int = 0,
    flag_cut: float = 3,
    plot_dir: Optional[Path] = None,
    out_solutions_path: Optional[Path] = None,
    flag_ant_xyyx_mean_gain: bool = False,
    zero_cross_terms: bool = False,
) -> Path:
    """Will open a previously solved ao-calibrate solutions file and flag additional channels and antennae.

    There are currently two main stages. The first will attempt to search for channels where the the phase of the
    gain solution are outliers. The phase over frequency is first unwrapped (delay solved for) before the flagging
    statistics are computed.

    The second stage will flag an entire antenna if more then 80 percent of the flags for a polarisation are flagged.

    Args:
        solutions_path (Path): Location of the solutions file to examine and flag.
        ref_ant (int, optional): Reference antenna to use, which is important when searching for phase-outliers. Defaults to 0.
        flag_cut (float, optional): Significance of a phase-outlier from the mean (or median) before it should be flagged. Defaults to 3.
        plot_dir (Optional[Path], optional): Where diagnostic flagging plots should be written. If None, no plots will be produced. Defaults to None.
        out_solutions_path (Optional[Path], optional): The output path of the flagged solutions file. If None, the solutions_path provided is used. Defaults to None.
        flag_ant_xyyx_mean_gain (bool, optional): Whether to flag antennas based on the mean gain ratio of the XY and YX amplitude gains. Defaults to False.
        zero_cross_terms (bool, optional): Set the XY and YX terms of each Jones to be 0. Defaults to False.

    Returns:
        Path: Path to the updated solutions file. This is out_solutions_path if provided, otherwise solutions_path
    """
    solutions = AOSolutions.load(path=solutions_path)
    title = solutions_path.name

    pols = {0: "XX", 1: "XY", 2: "YX", 3: "YY"}

    if plot_dir is not None and not plot_dir.exists():
        logger.info(f"Creating {str(plot_dir)}")
        try:
            plot_dir.mkdir(parents=True)
        except:
            logger.warn(f"Failed to create {str(plot_dir)}.")

    # Note that although the solutions variable (an instance of AOSolutions) is immutable,
    # which includes the reference to the numpy array, the _actual_ numpy array is! So,
    # copying the bandpass below is as we are updating the actual array, which will be
    # written back as a new file later.
    bandpass = solutions.bandpass
    logger.info(f"Loaded bandpass, shape is {bandpass.shape}")

    # TODO: Need a procedure to select an optimal reference antenna. What would
    # happen if the ref_ant was not available when the bandpass was being taken.

    ref_ant = select_refant(bandpass=solutions.bandpass)
    logger.info(f"Overwriting reference antenna selection, using {ref_ant=}")

    for time in range(solutions.nsol):
        for pol in (0, 3):
            logger.info(f"Processing {pols[pol]} polarisation")
            ref_ant_gains = bandpass[time, ref_ant, :, pol]
            # TODO: A better way of selecting the most appropriate reference antenna is needed.
            if np.sum(np.isfinite(ref_ant_gains)) == 0:
                raise ValueError(f"The ref_ant={ref_ant} is completely bad. ")

            for ant in range(solutions.nant):
                if ant == ref_ant:
                    logger.info(f"Skipping reference antenna = ant{ref_ant:02}")
                    continue

                ant_gains = bandpass[time, ant, :, pol] / ref_ant_gains
                plot_title = f"{title} - ant{ant:02d} - {pols[pol]}"
                ouput_path = (
                    plot_dir / f"{title}.ant{ant:02d}.{pols[pol]}.png"
                    if plot_dir is not None
                    else None
                )

                if np.sum(np.isfinite(ant_gains)) == 0:
                    logger.info(f"Not valid data found for ant{ant:0d} {pols[pol]}")
                    continue

                try:
                    phase_outlier_result = flag_outlier_phase(
                        complex_gains=ant_gains,
                        flag_cut=flag_cut,
                        plot_title=plot_title,
                        plot_path=ouput_path,
                    )
                    bandpass[time, ant, phase_outlier_result.outlier_mask, pol] = np.nan
                except PhaseOutlierFitError:
                    # This is raised if the fit failed to converge, or some other nasty.
                    bandpass[time, ant, :, pol] = np.nan

                # Flag all solutions for this (ant,pol) if more than 80% are flagged
                if flags_over_threshold(
                    flags=~np.isfinite(bandpass[time, ant, :, pol]),
                    thresh=0.8,
                    ant_idx=ant,
                ):
                    logger.info(
                        f"Flagging all solutions across {pols[pol]} for ant{ant:02d}, too many flagged channels."
                    )
                    bandpass[time, ant, :, pol] = np.nan

                complex_gains = bandpass[time, ant, :, pol]
                if any(np.isfinite(complex_gains)) and flag_mean_residual_amplitude(
                    complex_gains=complex_gains
                ):
                    logger.info(
                        f"Flagging all solutions across {pols[pol]} for ant{ant:02d}, mean residual amplitudes high"
                    )
                    bandpass[time, ant, :, pol] = np.nan

                flagged = ~np.isfinite(bandpass[time, ant, :, pol])
                logger.info(
                    f"{ant=:02d}, pol={pols[pol]}, flagged {np.sum(flagged) / ant_gains.shape[0] * 100.:.2f}%"
                )

    # This loop will flag based on stats across different polarisations
    for time in range(solutions.nsol):
        ref_ant_gains = bandpass[time, ref_ant]
        for ant in range(solutions.nant):
            # We need to skip the case of flagging on the reference antenna, I think.
            if ref_ant == ant:
                continue

            ant_gains = bandpass[time, ant] / ref_ant_gains
            if flag_mean_xxyy_amplitude_ratio(
                xx_complex_gains=ant_gains[:, 0], yy_complex_gains=ant_gains[:, 3]
            ):
                logger.info(f"{ant=} failed mean amplitude gain test. Flagging {ant=}.")
                bandpass[time, ant, :, :] = np.nan

            if flag_ant_xyyx_mean_gain and flag_mean_xxyy_amplitude_ratio(
                xx_complex_gains=ant_gains[:, 1], yy_complex_gains=ant_gains[:, 2]
            ):
                logger.info(
                    f"{ant=} failed mean amplitude gain test based on XY/YX. Flagging {ant=}."
                )
                bandpass[time, ant, :, :] = np.nan

    if zero_cross_terms:
<<<<<<< HEAD
        logger.info("Zeroing XY and YX terms. ")
        # Without constraints on the polarised sky aocalibrate is not able to constrain these terms. 
        # It seems that during its optimisation it is essentially adding noise since there is no 
        # informaiton to constain. 
=======
        logger.info(f"Zeroing XY and YX terms. ")
        # Without constraints on the polarised sky aocalibrate is not able to constrain these terms.
        # It seems that during its optimisation it is essentially adding noise since there is no
        # informaiton to constain.
>>>>>>> 816ad07d
        for pol in (1, 2):
            # Nan multiplied by another is nan
            bandpass[..., pol] *= 0

    # TODO: This needs to be moved to a common naming module
    out_solutions_path = (
        solutions_path.with_suffix(PREFLAGGED_SUFFIX)
        if out_solutions_path is None
        else out_solutions_path
    )
    solutions.save(output_path=out_solutions_path)

    total_flagged = np.sum(~np.isfinite(bandpass)) / np.prod(bandpass.shape)
    if total_flagged > 0.8:
        msg = (
            f"{total_flagged*100.:.2f}% of {str((solutions_path))} is flagged after running the preflagger. "
            "That is over 90%. "
            f"This surely can not be correct. Likely something has gone very wrong. "
        )
        logger.critical(msg)
        raise ValueError(msg)

    return out_solutions_path


def get_parser() -> ArgumentParser:
    parser = ArgumentParser(
        description="Run calibrate and apply the solutions given a measurement set and sky-model."
    )

    subparsers = parser.add_subparsers(
        dest="mode", help="AO Calibrate related operations"
    )
    calibrate_parser = subparsers.add_parser(
        "calibrate",
        help="Calibrate a MS using a text-based sky-model using AO calibrate",
    )

    calibrate_parser.add_argument(
        "ms",
        type=Path,
        help="The measurement set to calibrate and apply solutions to. ",
    )
    calibrate_parser.add_argument(
        "aoskymodel",
        type=Path,
        help="The AO-style sky-model file to use when calibrating. ",
    )
    calibrate_parser.add_argument(
        "--calibrate-container",
        type=Path,
        default="./calibrate.sif",
        help="The container containing calibrate and applysolutions. ",
    )
    calibrate_parser.add_argument(
        "--data-column", type=str, default="DATA", help="The column to calibrate"
    )

    apply_parser = subparsers.add_parser(
        "apply",
        help="Apply an existing AO-style solutions binary to a measurement set. ",
    )

    apply_parser.add_argument(
        "ms", type=Path, help="Path to the measurement set to apply the solutions to. "
    )
    apply_parser.add_argument(
        "aosolutions", type=Path, help="Path to the AO-style binary solutions file. "
    )
    apply_parser.add_argument(
        "--calibrate-container",
        type=Path,
        default="./calibrate.sif",
        help="The container containing calibrate and applysolutions. ",
    )
    apply_parser.add_argument(
        "--data-column", type=str, default="DATA", help="The column to calibrate"
    )

    flag_sols_parser = subparsers.add_parser(
        "flag",
        help="Attempt to flag the bandpass solutions in an ao-style binary solutions file",
    )

    flag_sols_parser.add_argument(
        "aosolutions", type=Path, help="Path to the solution file to inspect and flag"
    )
    flag_sols_parser.add_argument(
        "--flag-cut",
        type=float,
        default=3.0,
        help="The significance level thaat an outlier phase has to be before being flagged",
    )
    flag_sols_parser.add_argument(
        "--plot-dir",
        type=Path,
        default=None,
        help="Directory to write diagnostic plots to. If unset no plots will be created. ",
    )

    return parser


def cli() -> None:
    import logging

    parser = get_parser()

    args = parser.parse_args()

    logger.setLevel(logging.DEBUG)

    if args.mode == "calibrate":
        calibrate_apply_ms(
            ms_path=args.ms,
            model_path=args.aoskymodel,
            container=args.calibrate_container,
            data_column=args.data_column,
        )
    elif args.mode == "apply":
        apply_solutions_to_ms(
            ms=args.ms,
            solutions_path=args.aosolutions,
            container=args.calibrate_container,
            data_column=args.data_column,
        )
    elif args.mode == "flag":
        flag_aosolutions(
            solutions_path=args.aosolutions,
            flag_cut=args.flag_cut,
            plot_dir=args.plot_dir,
        )


if __name__ == "__main__":
    cli()<|MERGE_RESOLUTION|>--- conflicted
+++ resolved
@@ -808,17 +808,10 @@
                 bandpass[time, ant, :, :] = np.nan
 
     if zero_cross_terms:
-<<<<<<< HEAD
-        logger.info("Zeroing XY and YX terms. ")
-        # Without constraints on the polarised sky aocalibrate is not able to constrain these terms. 
-        # It seems that during its optimisation it is essentially adding noise since there is no 
-        # informaiton to constain. 
-=======
         logger.info(f"Zeroing XY and YX terms. ")
         # Without constraints on the polarised sky aocalibrate is not able to constrain these terms.
         # It seems that during its optimisation it is essentially adding noise since there is no
         # informaiton to constain.
->>>>>>> 816ad07d
         for pol in (1, 2):
             # Nan multiplied by another is nan
             bandpass[..., pol] *= 0
