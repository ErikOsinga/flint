"""Code to use AO calibrate s
"""

from __future__ import annotations  # used to keep mypy/pylance happy in AOSolutions

import struct
from argparse import ArgumentParser
from pathlib import Path
from typing import (
    Any,
    Collection,
    Dict,
    Iterable,
    List,
    NamedTuple,
    Optional,
    Tuple,
    Union,
)

import matplotlib.pyplot as plt
import numpy as np

from flint.bptools.preflagger import (
    construct_jones_over_max_amp_flags,
    construct_mesh_ant_flags,
    flag_mean_residual_amplitude,
    flag_mean_xxyy_amplitude_ratio,
    flag_outlier_phase,
    flags_over_threshold,
)
from flint.bptools.smoother import (
    divide_bandpass_by_ref_ant_preserve_phase,
    smooth_bandpass_complex_gains,
)
from flint.exceptions import PhaseOutlierFitError
from flint.logging import logger
from flint.ms import MS, consistent_ms, get_beam_from_ms
from flint.naming import get_aocalibrate_output_path
from flint.sclient import run_singularity_command
from flint.utils import create_directory


class CalibrateOptions(NamedTuple):
    """Structure used to represent options into the `calibrate` program

    These attributes have the same names as options into the `calibrate`
    command.
    """

    datacolumn: str
    """The name of the datacolumn that will be calibrates"""
    m: Path
    """The path to the model file used to calibtate"""
    minuv: Optional[float] = None
    """The minimum distance in meters that is"""
    maxuv: Optional[float] = None
    """The maximum distance in meters that is"""
    i: Optional[int] = 100
    """The number of iterations that may be performed"""
    p: Optional[Tuple[Path, Path]] = None
    """Plot output names for the amplitude gain and phases"""

    def with_options(self, **kwargs) -> CalibrateOptions:
        options = self._asdict()
        options.update(**kwargs)

        return CalibrateOptions(**options)


class CalibrateCommand(NamedTuple):
    """The AO Calibrate command and output path of the corresponding solutions file"""

    cmd: str
    """The calibrate command that will be executed
    """
    solution_path: Path
    """The output path of the solutions file
    """
    ms: MS
    """The measurement set to have solutions derived for"""
    model: Path
    """Path to the model that would be used to calibrate against"""
    preflagged: bool = False
    """Indicates whether the solution file has gone through preflagging routines. """

    def with_options(self, **kwargs) -> CalibrateCommand:
        _dict = self._asdict()
        _dict.update(**kwargs)

        return CalibrateCommand(**_dict)


class ApplySolutions(NamedTuple):
    """The applysolutions command to execute"""

    cmd: str
    """The command that will be executed"""
    solution_path: Path
    """Location of the solutions file to apply"""
    ms: MS
    """The measurement set that will have the solutions applied to"""


# TODO: Rename the bandpass attribute?
class AOSolutions(NamedTuple):
    """Structure to load an AO-style solutions file"""

    path: Path
    """Path of the solutions file loaded"""
    nsol: int
    """Number of time solutions"""
    nant: int
    """Number of antenna in the solution file"""
    nchan: int
    """Number of channels in the solution file"""
    npol: int
    """Number of polarisations in the file"""
    bandpass: np.ndarray
    """Complex data representing the antennea Jones. Shape is (nsol, nant, nchan, npol)"""

    # TODO: Need tocorporate the start and end times into this header

    @classmethod
    def load(cls, path: Path) -> AOSolutions:
        """Load in an AO-stule solution file. See `load_solutions_file`, which is
        internally used.
        """
        return load_aosolutions_file(solutions_path=path)

    def save(self, output_path: Path) -> Path:
        """Save the instance of AOSolution to a standard aosolution binary file

        Args:
            output_path (Path): Location to write the file to

        Returns:
            Path: Location the file was written to
        """
        return save_aosolutions_file(aosolutions=self, output_path=output_path)

    def plot_solutions(self, ref_ant: Optional[int] = 0) -> Iterable[Path]:
        """Plot the solutions of all antenna for the first time-inteval
        in the aosolutions file. The XX and the YY will be plotted.

        Args:
            ref_ant (Optional[int], optional): Reference antenna to use. If None is specified there is no division by a reference antenna.  Defaults to 0.

        Returns:
            Iterable[Path]: Path to the phase and amplited plots created.
        """
        # TODO: Change call signature to pass straight through
        return plot_solutions(solutions=self, ref_ant=ref_ant)


def fill_between_flags(
    ax: plt.Axes,
    flags: np.ndarray,
    values: Optional[np.ndarray] = None,
    direction: str = "x",
) -> None:
    """Plot vertical or horizontal lines where data are flagged.

    NOTE: This is pretty inefficent and not intended for regular use.

    Args:
        ax (plt.Axes): Axes object to plot lines on
        flags (np.ndarray): Flags to consider. If `True`, plot.
        values (Optional[np.ndarray], optional): The values to plot at. Useful if the position does not map to location. Defaults to None.
        direction (str, optional): If `x` use axvline, if `y` use axhline. Defaults to "x".
    """
    values = values if values else np.arange(len(flags))

    mask = np.argwhere(flags)
    plot_vals = values[mask]
    func = ax.axvline if direction == "x" else ax.axhline

    for v in plot_vals:
        func(v, color="black", alpha=0.3)


def plot_solutions(
    solutions: Union[Path, AOSolutions], ref_ant: Optional[int] = 0
) -> Collection[Path]:
    """Plot solutions for AO-style solutions

    Args:
        solutions (Path): Path to the solutions file
        ref_ant (Optional[int], optional): Reference antenna to use. If None is specified there is no division by a reference antenna.  Defaults to 0.

    Return:
        Collection[Path] -- The paths of the two plots createda
    """
    ao_sols = (
        AOSolutions.load(path=solutions) if isinstance(solutions, Path) else solutions
    )
    solutions_path = ao_sols.path
    logger.info(f"Plotting {solutions_path}")

    if ao_sols.nsol > 1:
        logger.warning(f"Found {ao_sols.nsol} intervals, plotting the first. ")
    plot_sol = 0  # The first time interval

    data = ao_sols.bandpass[plot_sol]
    if ref_ant is not None and ref_ant < 0:
        ref_ant = select_refant(bandpass=ao_sols.bandpass)
        logger.info(f"Overwriting reference antenna selection, using {ref_ant=}")

    if ref_ant is not None:
        data = divide_bandpass_by_ref_ant_preserve_phase(
            complex_gains=ao_sols.bandpass[plot_sol], ref_ant=ref_ant
        )

    amplitudes = np.abs(data)
    phases = np.angle(data, deg=True)
    channels = np.arange(ao_sols.nchan)

    ncolumns = 6
    nrows = ao_sols.nant // ncolumns
    if ncolumns * nrows < ao_sols.nant:
        nrows += 1
    logger.debug(f"Plotting {plot_sol=} with {ncolumns=} {nrows=}")

    fig_amp, axes_amp = plt.subplots(nrows, ncolumns, figsize=(15, 9))
    fig_ratio, axes_ratio = plt.subplots(nrows, ncolumns, figsize=(15, 9))
    fig_phase, axes_phase = plt.subplots(nrows, ncolumns, figsize=(15, 9))

    for y in range(nrows):
        for x in range(ncolumns):
            ant = y * nrows + x

            amps_xx = amplitudes[ant, :, 0]
            amps_yy = amplitudes[ant, :, 3]
            phase_xx = phases[ant, :, 0]
            phase_yy = phases[ant, :, 3]

            ratio = amps_xx / amps_yy

            if any([np.sum(~np.isfinite(amps)) == 0 for amps in (amps_xx, amps_yy)]):
                logger.warning(f"No valid data for {ant=}")
                continue

            max_amp_xx = (
                np.nanmax(amps_xx[np.isfinite(amps_xx)])
                if any(np.isfinite(amps_xx))
                else -1
            )
            max_amp_yy = (
                np.nanmax(amps_yy[np.isfinite(amps_yy)])
                if any(np.isfinite(amps_yy))
                else -1
            )
            min_amp_xx = (
                np.nanmin(amps_xx[np.isfinite(amps_xx)])
                if any(np.isfinite(amps_xx))
                else -1
            )
            min_amp_yy = (
                np.nanmin(amps_yy[np.isfinite(amps_yy)])
                if any(np.isfinite(amps_yy))
                else -1
            )
            ax_a, ax_p = axes_amp[y, x], axes_phase[y, x]
            ax_a = axes_amp[y, x]
            ax_r = axes_ratio[y, x]
            ax_a.plot(
                channels,
                amps_xx,
                marker=None,
                color="tab:blue",
                label="X" if y == 0 and x == 0 else None,
            )
            ax_a.plot(
                channels,
                amps_yy,
                marker=None,
                color="tab:red",
                label="Y" if y == 0 and x == 0 else None,
            )
            ax_r.plot(
                channels,
                ratio,
                marker=None,
                color="tab:green",
                label="X/Y" if y == 0 and x == 0 else None,
            )

            ax_a.set(
                ylim=(
                    min(min_amp_xx, min_amp_yy) * 0.9,
                    max(max_amp_xx, max_amp_yy) * 1.1,
                )
            )
            ax_a.axhline(1, color="black", linestyle="--", linewidth=0.5)
            ax_a.set_title(f"ant{ant:02d}", fontsize=8)
            fill_between_flags(ax_a, ~np.isfinite(amps_yy) | ~np.isfinite(amps_xx))

            ax_r.set(ylim=(0.8, 1.2))
            ax_r.axhline(1, color="black", linestyle="--", linewidth=0.5)
            ax_r.set_title(f"ant{ant:02d}", fontsize=8)
            fill_between_flags(ax_r, ~np.isfinite(amps_yy) | ~np.isfinite(amps_xx))

            ax_p.plot(
                channels,
                phase_xx,
                marker=None,
                color="tab:blue",
                label="X" if y == 0 and x == 0 else None,
            )
            ax_p.plot(
                channels,
                phase_yy,
                marker=None,
                color="tab:red",
                label="Y" if y == 0 and x == 0 else None,
            )
            ax_p.set(ylim=(-200, 200))
            ax_p.set_title(f"ak{ant:02d}", fontsize=8)
            fill_between_flags(ax_p, ~np.isfinite(phase_yy) | ~np.isfinite(phase_xx))

    fig_amp.legend()
    fig_phase.legend()
    fig_ratio.legend()

    fig_amp.suptitle(f"{ao_sols.path.name} - Amplitudes")
    fig_phase.suptitle(f"{ao_sols.path.name} - Phases")
    fig_ratio.suptitle(f"{ao_sols.path.name} - Amplitude Ratios")

    fig_amp.tight_layout()
    fig_ratio.tight_layout()
    fig_phase.tight_layout()

    out_amp = f"{str(solutions_path.with_suffix('.amplitude.png'))}"
    logger.info(f"Saving {out_amp}.")
    fig_amp.savefig(out_amp)

    out_phase = f"{str(solutions_path.with_suffix('.phase.png'))}"
    logger.info(f"Saving {out_phase}.")
    fig_phase.savefig(out_phase)

    out_ratio = f"{str(solutions_path.with_suffix('.ratio.png'))}"
    logger.info(f"Saving {out_ratio}.")
    fig_ratio.savefig(out_ratio)

    return [Path(out_amp), Path(out_phase), Path(out_ratio)]


def save_aosolutions_file(aosolutions: AOSolutions, output_path: Path) -> Path:
    """Save a AOSolutions file to the ao-standard binary format.

    Args:
        aosolutions (ApplySolutions): Instance of the solutions to save
        output_path (Path): Output path to write the files to

    Returns:
        Path: Path the file was written to
    """

    header_format = "8s6I2d"
    header_intro = b"MWAOCAL\0"

    output_dir = output_path.parent
    if not output_dir.exists():
        logger.info(f"Creating {output_dir}.")
        output_dir.mkdir(parents=True)

    logger.info(f"Writing aosolutions to {str(output_path)}.")
    with open(str(output_path), "wb") as out_file:
        out_file.write(
            struct.pack(
                header_format,
                header_intro,
                0,  # File type, only 0 mode available
                0,  # Structure type, 0 model available only
                aosolutions.nsol,
                aosolutions.nant,
                aosolutions.nchan,
                aosolutions.npol,
                0.0,  # time start, I don't believe these are used in most use cases
                0.0,  # time end, I don't believe these are used in most use cases
            )
        )
        aosolutions.bandpass.tofile(out_file)

    return output_path


def load_aosolutions_file(solutions_path: Path) -> AOSolutions:
    """Load in an AO-style solutions file

    Args:
        solutions_path (Path): The path of the solutions file to load

    Returns:
        AOSolutions: Structure container the deserialized solutions file
    """

    assert (
        solutions_path.exists() and solutions_path.is_file()
    ), f"{str(solutions_path)} either does not exist or is not a file. "
    logger.info(f"Loading {solutions_path}")

    with open(solutions_path, "r") as in_file:
        _junk = np.fromfile(in_file, dtype="<i4", count=2)

        header = np.fromfile(in_file, dtype="<i4", count=10)
        logger.info(f"Header extracted: {header=}")
        file_type = header[0]
        assert file_type == 0, f"Expected file_type of 0, found {file_type}"

        structure_type = header[1]
        assert file_type == 0, f"Expected structure_type of 0, found {structure_type}"

        nsol, nant, nchan, npol = header[2:6]
        sol_shape = (nsol, nant, nchan, npol)

        bandpass = np.fromfile(in_file, dtype="<c16", count=np.prod(sol_shape)).reshape(
            sol_shape
        )
        logger.info(f"Loaded solutions of shape {bandpass.shape}")

        return AOSolutions(
            path=solutions_path,
            nsol=nsol,
            nant=nant,
            nchan=nchan,
            npol=npol,
            bandpass=bandpass,
        )


def find_existing_solutions(
    bandpass_directory: Path,
    use_preflagged: bool = True,
    use_smoothed: bool = False,
) -> List[CalibrateCommand]:
    """Given a directory that contains a collection of bandpass measurement
    sets, attempt to identify a corresponding set of calibrate binary solution
    file.

    This search only supports the use of the default or known preflagger suffix.
    Limited support is provided to specify the expected calibrate suffix.

    These bandpass measurement sets should be processed already - which means just
    the B1936-638 field has been split out of the larger raw MS, flagged and
    calibrated. These steps are expected in order to get to the calibrate
    stage.

    Args:
        bandpass_directory (Path): Directory to search for split bandpass measurement sets
        use_preflagged (bool, optional): Add the pre-flag suffix when searching for solution files. This uses the expected suffix for preflagged solutions. Defaults to True.
        use_smoothed (bool, optional): Add the smoothed bandpass suffix when searching for solution files. This uses the expected suffix for smoothed solutions. Defaults to False.

    Returns:
        List[CalibrateCommand]: Collection of the calibrate command strcutures that are intended to be used to map the bandpass measurement sets to solution files.
    """
    logger.info(
        f"Searching {bandpass_directory} for existing measurement sets and solutions. "
    )

    bandpass_mss = list(bandpass_directory.glob("*ms"))
    logger.info(f"Found {len(bandpass_mss)} bandpass measurement sets")

    solution_paths = [
        get_aocalibrate_output_path(
            ms_path=bandpass_ms,
            include_preflagger=use_preflagged,
            include_smoother=use_smoothed,
        )
        for bandpass_ms in bandpass_mss
    ]

    # If not all the treasure could be found. At the moment this function will only
    # work if the bandpass solutions were made using the default values.
    assert all(
        [solution_path.exists() for solution_path in solution_paths]
    ), f"Missing solution file constructed from scanning {bandpass_directory}. Check the directory. "

    calibrate_cmds = [
        CalibrateCommand(
            cmd="None",
            ms=MS(ms),
            solution_path=solution_path,
            model="None",
            preflagged=True,
        )
        for (ms, solution_path) in zip(bandpass_mss, solution_paths)
    ]

    logger.info(f"Constructed {len(calibrate_cmds)} calibrate commands. ")

    return calibrate_cmds


def select_aosolution_for_ms(
    calibrate_cmds: List[CalibrateCommand], ms: Union[MS, Path]
) -> Path:
    """Attempt to select an AO-style solution file for a measurement
    set. This can be expanded to include a number of criteria, but
    at present it only searches for a matching beam number between
    the input set of CalibrationCommands and the input MS.

    Args:
        calibrate_cmds (List[CalibrateCommand]): Set of calibration commands, which includes the solution file path and the corresponding MS, as attributes.
        ms (Union[MS, Path]): The measurement sett that needs a solutions file.

    Raises:
        ValueError: Raised when not matching AO-solution file found.

    Returns:
        Path: Path to solution file to apply.
    """
    ms = MS.cast(ms)
    ms_beam = ms.beam if ms.beam is not None else get_beam_from_ms(ms=ms)

    logger.info(f"Will select a solution for {str(ms.path)}, {ms_beam=}.")
    logger.info(f"{len(calibrate_cmds)} potential solutions to consider. ")

    for calibrate_cmd in calibrate_cmds:
        logger.info(f"Considering {str(calibrate_cmd.solution_path)}.")
        if consistent_ms(ms1=ms, ms2=calibrate_cmd.ms):
            sol_file = calibrate_cmd.solution_path
            break
    else:
        raise ValueError(
            f"No solution file found for {str(ms.path)} from {[c.ms.path for c in calibrate_cmds]} found. "
        )

    logger.info(f"Have selected {str(sol_file)} for {str(ms.path)}. ")
    return sol_file


def calibrate_options_to_command(
    calibrate_options: CalibrateOptions, ms_path: Path, solutions_path: Path
) -> str:
    """Generate a `calibrate` command given an input option set

    Args:
        calibrate_options (CalibrateOptions): The set of `calibrate` options to use
        ms (Path): Path to the measurement set that will be calibrated
        solutions_path (Path): Output path of the solutions file

    Returns:
        str: The command string to execute
    """
    cmd = "calibrate "

    unknowns: List[Tuple[Any, Any]] = []

    for key, value in calibrate_options._asdict().items():
        if value is None:
            continue
        elif isinstance(value, (str, Path, int, float)):
            cmd += f"-{key} {str(value)} "
        elif isinstance(value, (tuple, list)):
            values = " ".join([str(v) for v in value])
            cmd += f"-{key} {values} "
        else:
            unknowns.append((key, value))

    assert (
        len(unknowns) == 0
    ), f"Uknown types when generating calibrate command: {unknowns}"

    cmd += f"{str(ms_path)} {str(solutions_path)}"

    return cmd


def create_calibrate_cmd(
    ms: Union[Path, MS],
    calibrate_model: Path,
    solution_path: Optional[Path] = None,
    container: Optional[Path] = None,
    update_calibrate_options: Optional[Dict[str, Any]] = None,
    calibrate_data_column: Optional[str] = None,
) -> CalibrateCommand:
    """Generate a typical ao calibrate command. Any extra keyword arguments
    are passed through as additional options to the `calibrate` program.

    Args:
        ms (Union[Path,MS]): The measurement set to calibrate. There needs to be a nominated data_column.
        calibrate_model (Path): Path to a generated calibrate sky-model
        solution_path (Path, optional): The output path of the calibrate solutions file. If None, a default suffix of "calibrate.bin" is used. Defaults to None.
        container (Optional[Path], optional): If a path to a container is supplied the calibrate command is executed immediatedly. Defaults to None.
        update_calibrate_options (Optional[Dict[str, Any]], optional): Additional options to update the generated CalibrateOptions with. Keys should be attributes of CalibrationOptions. Defaults ot None.
        calibrate_data_column(Optional[str], optional): The name of the column to calibrate, overwritting the nominated column set in the MS. If None, the MS.column atribute is used. Defaults to None.

    Raises:
        FileNotFoundError: Raised when calibrate_model can not be found.

    Returns:
        CalibrateCommand: The calibrate command to execute and output solution file
    """
    ms = MS.cast(ms)

    column = ms.column
    if calibrate_data_column:
        logger.info(
            f"Overwritting column to calibrate from {ms.column=} to {calibrate_data_column=}"
        )
        column = calibrate_data_column

    assert column is not None, f"{ms} does not have a nominated data_column"

    logger.info(f"Creating calibrate command for {ms.path}")
    logger.info(f"Will calibrate data column {column}")

    # This is a typical calibrate command.
    # calibrate -minuv 100 -i 50 -datacolumn DATA
    #        -m 2022-04-14_100122_0.calibrate.txt
    #        2022-04-14_100122_0.ms 2022-04-14_100122_0.aocalibrate.bin

    if not calibrate_model.exists():
        raise FileNotFoundError(f"Calibrate model {calibrate_model} not found. ")

    if solution_path is None:
        solution_path = get_aocalibrate_output_path(
            ms_path=ms.path, include_preflagger=False, include_smoother=False
        )

    calibrate_options = CalibrateOptions(
        datacolumn=column, m=calibrate_model, minuv=600
    )
    if update_calibrate_options:
        calibrate_options = calibrate_options.with_options(**update_calibrate_options)

    cmd = calibrate_options_to_command(
        calibrate_options=calibrate_options,
        ms_path=ms.path,
        solutions_path=solution_path,
    )
    logger.debug(f"Constructed calibrate command is {cmd=}")

    calibrate_cmd = CalibrateCommand(
        cmd=cmd, solution_path=solution_path, ms=ms, model=calibrate_model
    )

    if container is not None:
        run_calibrate(calibrate_cmd=calibrate_cmd, container=container)

    return calibrate_cmd


def create_apply_solutions_cmd(
    ms: MS,
    solutions_file: Path,
    output_column: Optional[str] = None,
    container: Optional[Path] = None,
) -> ApplySolutions:
    """Construct the command to apply calibration solutions to a MS
    using an AO calibrate style solutions file.

    The `applysolutions` program does not appear to have the ability to set
    a desured output column name. If the `output_column` specified matches
    the nominated column in `ms`, then `applysolutions` will simply overwrite
    the column with updated data. Otherwise, a `CORRECTED_DATA` column is produced.

    NOTE: Care to be taken when the nominated column is `CORRECTED_DATA`.

    Args:
        ms (MS): Measurement set to have solutions applied to
        solutions_file (Path): Path to the solutions file to apply
        output_column (Optional[str], optional): The desired output column name. See notes above. Defaults to None.
        container (Optional[Path], optional): If a path to a container is supplied the calibrate command is executed immediatedly. Defaults to None.

    Returns:
        ApplySolutions: Description of applysolutions command, solutions file path and updated MS
    """
    # extract the ms property, if required
    ms = MS.cast(ms)

    assert ms.path.exists(), f"The measurement set {ms} was not found. "
    assert ms.column is not None, f"{ms} does not have a nominated data_column. "
    assert (
        solutions_file.exists()
    ), f"The solutions file {solutions_file} does not exists. "

    input_column = ms.column
    copy_mode = "-nocopy" if input_column == output_column else "-copy"

    logger.info(f"Setting {copy_mode=}.")

    if copy_mode == "-copy":
        output_column = "CORRECTED_DATA"

    cmd = (
        f"applysolutions "
        f"-datacolumn {input_column} "
        f"{copy_mode} "
        f"{str(ms.path)} "
        f"{str(solutions_file)} "
    )

    logger.info(f"Constructed {cmd=}")

    apply_solutions = ApplySolutions(
        cmd=cmd, solution_path=solutions_file, ms=ms.with_options(column=output_column)
    )

    if container is not None:
        run_apply_solutions(apply_solutions_cmd=apply_solutions, container=container)

    # TODO: If outputcolumn is not CORRECTED_DATA then it should be renamed
    # applysolutions always calls it CORRECTED_DATA

    return apply_solutions


def run_calibrate(calibrate_cmd: CalibrateCommand, container: Path) -> None:
    """Execute a calibrate command within a singularity container

    Args:
        calibrate_cmd (CalibrateCommand): The constructed calibrate command
        container (Path): Location of the container
    """

    assert container.exists(), f"The calibrate container {container} does not exist. "
    assert (
        calibrate_cmd.ms is not None
    ), "When calibrating the 'ms' field attribute must be defined. "

    run_singularity_command(
        image=container,
        command=calibrate_cmd.cmd,
        bind_dirs=[
            calibrate_cmd.solution_path.parent,
            calibrate_cmd.ms.path.parent,
            calibrate_cmd.model.parent,
        ],
    )


def run_apply_solutions(apply_solutions_cmd: ApplySolutions, container: Path) -> None:
    """Will execute the applysolutions command inside the specified singularity
    container.

    Args:
        apply_solutions_cmd (ApplySolutions): The constructed applysolutions command
        container (Path): Location of the existing solutions file
    """

    assert (
        container.exists()
    ), f"The applysolutions container {container} does not exist. "
    assert (
        apply_solutions_cmd.ms.path.exists()
    ), f"The measurement set {apply_solutions_cmd.ms} was not found. "

    run_singularity_command(
        image=container,
        command=apply_solutions_cmd.cmd,
        bind_dirs=[
            apply_solutions_cmd.solution_path.parent.absolute(),
            apply_solutions_cmd.ms.path.parent.absolute(),
        ],
    )


def calibrate_apply_ms(
    ms_path: Path, model_path: Path, container: Path, data_column: str = "DATA"
) -> ApplySolutions:
    """Will create and run a calibration command using AO calibrator, and then appy these solutions.

    Args:
        ms_path (Path): The measurement set that will be calibrated
        model_path (Path): The model file containing sources to calibrate against
        container (Path): Container that has the AO calibtate and applysolutions file.
        data_column (str, optional): The name of the column containing the data to calibrate. Defaults to "DATA".

    Returns:
        Applysolutions: The command, solution binary path and new measurement set structure
    """
    ms = MS(path=ms_path, column=data_column)

    logger.info(f"Will be attempting to calibrate {ms}")

    calibrate_cmd = create_calibrate_cmd(ms=ms, calibrate_model=model_path)

    run_calibrate(calibrate_cmd=calibrate_cmd, container=container.absolute())

    flagged_solutions_path = flag_aosolutions(
        solutions_path=calibrate_cmd.solution_path,
        ref_ant=0,
        plot_dir=Path(ms_path.parent) / Path("preflagger"),
    )

    apply_solutions_cmd = create_apply_solutions_cmd(
        ms=ms, solutions_file=flagged_solutions_path
    )

    run_apply_solutions(
        apply_solutions_cmd=apply_solutions_cmd, container=container.absolute()
    )

    return apply_solutions_cmd


def apply_solutions_to_ms(
    ms: Union[Path, MS],
    solutions_path: Path,
    container: Path,
    data_column: str = "DATA",
) -> ApplySolutions:
    ms = ms if isinstance(ms, MS) else MS(path=ms, column=data_column)
    logger.info(f"Will attempt to apply {str(solutions_path)} to {str(ms.path)}.")

    apply_solutions_cmd = create_apply_solutions_cmd(
        ms=ms, solutions_file=solutions_path
    )

    run_apply_solutions(
        apply_solutions_cmd=apply_solutions_cmd, container=container.absolute()
    )

    return apply_solutions_cmd


def select_refant(bandpass: np.ndarray) -> int:
    """Attempt to select an optimal reference antenna. This works in
    a fairly simple way, and simply selects the antenna which is select
    based purely on the number of valid/unflagged solutions in the
    bandpass aosolutions file.

    Args:
        bandpass (np.ndarray): The aosolutions file that has been
        solved for

    Returns:
        int: The index of the reference antenna that should be used.
    """

    assert (
        len(bandpass.shape) == 4
    ), f"Expected a bandpass of shape (times, ant, channels, pol), received {bandpass.shape=}"

    # create the mask of valid solutions
    mask = np.isfinite(bandpass)
    # Sum_mask will be a shape of length 2 (time, ants)
    sum_mask = np.sum(mask, axis=(2, 3))

    # The refant will be the one with the highest number
    max_ant = np.argmax(sum_mask, keepdims=True)

    return max_ant[0][0]


class FlaggedAOSolution(NamedTuple):
    """Hold the final set of flagged solutions and generated plots"""

    path: Path
    """Path to the final set of flagged solutions"""
    plots: Collection[Path]
    """Contains paths to the plots generated throughout the flagging and smoothing procedure"""
    bandpass: np.ndarray
    """The bandpass solutions after flagging, as saved in the solutions file"""


def flag_aosolutions(
    solutions_path: Path,
    ref_ant: int = -1,
    flag_cut: float = 3,
    plot_dir: Optional[Path] = None,
    out_solutions_path: Optional[Path] = None,
    smooth_solutions: bool = False,
    plot_solutions_throughout: bool = True,
    smooth_window_size: int = 16,
    smooth_polynomial_order: int = 4,
    mean_ant_tolerance: float = 0.2,
    mesh_ant_flags: bool = False,
    max_gain_amplitude: Optional[float] = None,
) -> FlaggedAOSolution:
    """Will open a previously solved ao-calibrate solutions file and flag additional channels and antennae.

    There are a number of distinct operations applied to the data, which are
    presented in order they are applied.

    If `mesh_ant_flags` is `True`, channels flagged from on channel on a single
    antenna will be applied to all (unless an antenna is completely flagged).
    This happens before any other operation,.

    If `max_gain_amplitude` is not `None` than any Jones with an element
    whose amplitude is above the set value will be flagged.

    Next, an attempt is made to search for channels where the the phase of the
    gain solution are outliers. The phase over frequency is first unwrapped (delay solved for) before the flagging
    statistics are computed.

    If an antenna is over 80% flagged then it is completely removed.

    A low order polynomial (typically order 5) is fit to the amplitudes of the
    Gx and Gy, and if the residuals are sufficently high then the antenna will
    be flagged.

    If the mean ratio of the Gx and Gy amplitudes for an antenna are higher
    then `mean_ant_tolerance` then the antenna will be flagged.

    Keywords that with the `smooth` prefix are passed to the `smooth_bandpass_complex_gains` function.

    Args:
        solutions_path (Path): Location of the solutions file to examine and flag.
        ref_ant (int, optional): Reference antenna to use, which is important when searching for phase-outliers and to smooth the bandpass. If ref_ant < 0, then an optimal one is selected. Defaults to -1.
        flag_cut (float, optional): Significance of a phase-outlier from the mean (or median) before it should be flagged. Defaults to 3.
        plot_dir (Optional[Path], optional): Where diagnostic flagging plots should be written. If None, no plots will be produced. Defaults to None.
        out_solutions_path (Optional[Path], optional): The output path of the flagged solutions file. If None, the solutions_path provided is used. Defaults to None.
        smooth_solutions (blool, optional): Smooth the complex gain solutions after flaggined. Defaults to False.
        plot_solutions_throughout (bool, Optional): If True, the solutions will be plotted at different stages of processing. Defaults to True.
        smooth_window_size (int, optional): The size of the window function of the savgol filter. Passed directly to savgol. Defaults to 16.
        smooth_polynomial_order (int, optional): The order of the polynomial of the savgol filter. Passed directly to savgol. Defaults to 4.
        mean_ant_tolerance (float, optional): Tolerance of the mean x/y antenna gain ratio test before the antenna is flagged. Defaults to 0.2.
        mesh_ant_flags (bool, optional): If True, a channel is flagged across all antenna if it is flagged for any antenna. Performed before other flagging operations. Defaults to False.
        max_gain_amplitude (Optional[float], optional): If not None, flag the Jones if an antenna has a amplitude gain above this value. Defaults to 10.

    Returns:
        FlaggedAOSolution: Path to the updated solutions file, intermediate solution files and plots along the way
    """
    # TODO: This should be broken down into separate stages. Way too large of a function.
    # TODO: This pirate needs to cull some of this logic out, likely not needed
    # and dead

    solutions = AOSolutions.load(path=solutions_path)
    title = solutions_path.name

    pols = {0: "XX", 1: "XY", 2: "YX", 3: "YY"}

    if plot_dir:
        create_directory(directory=plot_dir)

    # Note that although the solutions variable (an instance of AOSolutions) is immutable,
    # which includes the reference to the numpy array, the _actual_ numpy array is! So,
    # copying the bandpass below is as we are updating the actual array, which will be
    # written back as a new file later.
    bandpass = solutions.bandpass
    logger.info(f"Loaded bandpass, shape is {bandpass.shape}")

    if ref_ant < 0:
        ref_ant = select_refant(bandpass=solutions.bandpass)
        logger.info(f"Overwriting reference antenna selection, using {ref_ant=}")

    plots: List[Path] = []

    if plot_solutions_throughout:
        output_plots = plot_solutions(solutions=solutions_path, ref_ant=ref_ant)
        plots.extend(output_plots)

    if mesh_ant_flags:
        logger.info("Combining antenna flags")
        mask = np.zeros_like(bandpass, dtype=bool)

        for time in range(solutions.nsol):
            mask[time] = construct_mesh_ant_flags(mask=~np.isfinite(bandpass[time]))

        bandpass[mask] = np.nan

    if max_gain_amplitude:
        mask = construct_jones_over_max_amp_flags(
            complex_gains=bandpass, max_amplitude=max_gain_amplitude
        )
        bandpass[mask] = np.nan

    for time in range(solutions.nsol):
        ref_bandpass = divide_bandpass_by_ref_ant_preserve_phase(
            complex_gains=bandpass[time], ref_ant=ref_ant
        )
        for pol in (0, 3):
            logger.info(f"Processing {pols[pol]} polarisation")
<<<<<<< HEAD
            
=======
            ref_ant_gains = bandpass[time, ref_ant, :, pol]

>>>>>>> 794b48b4
            for ant in range(solutions.nant):
                if ant == ref_ant:
                    logger.info(f"Skipping reference antenna = ant{ref_ant:02}")
                    continue

                ant_gains = ref_bandpass[ant, :, pol]
                plot_title = f"{title} - ant{ant:02d} - {pols[pol]}"
                ouput_path = (
                    plot_dir / f"{title}.ant{ant:02d}.{pols[pol]}.png"
                    if plot_dir is not None
                    else None
                )

                if np.sum(np.isfinite(ant_gains)) == 0:
                    logger.info(f"Not valid data found for ant{ant:0d} {pols[pol]}")
                    continue

                try:
                    phase_outlier_result = flag_outlier_phase(
                        complex_gains=ant_gains,
                        flag_cut=flag_cut,
                        plot_title=plot_title,
                        plot_path=ouput_path,
                    )
                    bandpass[time, ant, phase_outlier_result.outlier_mask, :] = np.nan
                except PhaseOutlierFitError:
                    # This is raised if the fit failed to converge, or some other nasty.
                    bandpass[time, ant, :, :] = np.nan

    for time in range(solutions.nsol):
        for pol in (0, 3):
            for ant in range(solutions.nant):
                # Flag all solutions for this (ant,pol) if more than 80% are flagged
                if flags_over_threshold(
                    flags=~np.isfinite(bandpass[time, ant, :, pol]),
                    thresh=0.8,
                    ant_idx=ant,
                ):
                    logger.info(
                        f"Flagging all solutions across  ant{ant:02d}, too many flagged channels."
                    )
                    bandpass[time, ant, :, :] = np.nan

                complex_gains = bandpass[time, ant, :, pol]
                if flag_mean_residual_amplitude(complex_gains=complex_gains):
                    logger.info(
                        f"Flagging all solutions for ant{ant:02d}, mean residual amplitudes high"
                    )
                    bandpass[time, ant, :, :] = np.nan

                flagged = ~np.isfinite(bandpass[time, ant, :, pol])
                logger.info(
                    f"{ant=:02d}, pol={pols[pol]}, flagged {np.sum(flagged) / ant_gains.shape[0] * 100.:.2f}%"
                )

    for time in range(solutions.nsol):
        bandpass_phased_referenced = divide_bandpass_by_ref_ant_preserve_phase(
            complex_gains=bandpass[time], ref_ant=ref_ant
        )
        # This loop will flag based on stats across different polarisations
        for ant in range(solutions.nant):
            ant_gains = bandpass_phased_referenced[ant]
            if flag_mean_xxyy_amplitude_ratio(
                xx_complex_gains=ant_gains[:, 0],
                yy_complex_gains=ant_gains[:, 3],
                tolerance=mean_ant_tolerance,
            ):
                logger.info(f"{ant=} failed mean amplitude gain test. Flagging {ant=}.")
                bandpass[time, ant, :, :] = np.nan

    # To this point operations carried out to the bandpass were to the mutable array reference
    # so there is no need to create a new solutions instace
    out_solutions_path = get_aocalibrate_output_path(
        ms_path=solutions_path, include_preflagger=True, include_smoother=False
    )
    solutions.save(output_path=out_solutions_path)
    if plot_solutions_throughout:
        output_plots = plot_solutions(solutions=out_solutions_path, ref_ant=ref_ant)
        plots.extend(output_plots)

    if smooth_solutions:
        logger.info("Smoothing the bandpass solutions. ")
        for time in range(solutions.nsol):
            complex_gains = divide_bandpass_by_ref_ant_preserve_phase(
                complex_gains=bandpass[time], ref_ant=ref_ant
            )
            bandpass[time] = smooth_bandpass_complex_gains(
                complex_gains=complex_gains,
                window_size=smooth_window_size,
                polynomial_order=smooth_polynomial_order,
            )

        out_solutions_path = get_aocalibrate_output_path(
            ms_path=solutions_path, include_preflagger=True, include_smoother=True
        )
        solutions.save(output_path=out_solutions_path)
        if plot_solutions_throughout:
            output_plots = plot_solutions(solutions=out_solutions_path, ref_ant=None)
            plots.extend(output_plots)

    total_flagged = np.sum(~np.isfinite(bandpass)) / np.prod(bandpass.shape)
    if total_flagged > 0.8:
        msg = (
            f"{total_flagged*100.:.2f}% of {str((solutions_path))} is flagged after running the preflagger. "
            "That is over 90%. "
            f"This surely can not be correct. Likely something has gone very wrong. "
        )
        logger.critical(msg)
        raise ValueError(msg)

    flagged_aosolutions = FlaggedAOSolution(
        path=out_solutions_path, plots=tuple(plots), bandpass=bandpass
    )

    return flagged_aosolutions


def get_parser() -> ArgumentParser:
    parser = ArgumentParser(
        description="Run calibrate and apply the solutions given a measurement set and sky-model."
    )

    subparsers = parser.add_subparsers(
        dest="mode", help="AO Calibrate related operations"
    )
    calibrate_parser = subparsers.add_parser(
        "calibrate",
        help="Calibrate a MS using a text-based sky-model using AO calibrate",
    )

    calibrate_parser.add_argument(
        "ms",
        type=Path,
        help="The measurement set to calibrate and apply solutions to. ",
    )
    calibrate_parser.add_argument(
        "aoskymodel",
        type=Path,
        help="The AO-style sky-model file to use when calibrating. ",
    )
    calibrate_parser.add_argument(
        "--calibrate-container",
        type=Path,
        default="./calibrate.sif",
        help="The container containing calibrate and applysolutions. ",
    )
    calibrate_parser.add_argument(
        "--data-column", type=str, default="DATA", help="The column to calibrate"
    )

    apply_parser = subparsers.add_parser(
        "apply",
        help="Apply an existing AO-style solutions binary to a measurement set. ",
    )

    apply_parser.add_argument(
        "ms", type=Path, help="Path to the measurement set to apply the solutions to. "
    )
    apply_parser.add_argument(
        "aosolutions", type=Path, help="Path to the AO-style binary solutions file. "
    )
    apply_parser.add_argument(
        "--calibrate-container",
        type=Path,
        default="./calibrate.sif",
        help="The container containing calibrate and applysolutions. ",
    )
    apply_parser.add_argument(
        "--data-column", type=str, default="DATA", help="The column to calibrate"
    )

    flag_sols_parser = subparsers.add_parser(
        "flag",
        help="Attempt to flag the bandpass solutions in an ao-style binary solutions file",
    )

    flag_sols_parser.add_argument(
        "aosolutions", type=Path, help="Path to the solution file to inspect and flag"
    )
    flag_sols_parser.add_argument(
        "--flag-cut",
        type=float,
        default=3.0,
        help="The significance level thaat an outlier phase has to be before being flagged",
    )
    flag_sols_parser.add_argument(
        "--plot-dir",
        type=Path,
        default=None,
        help="Directory to write diagnostic plots to. If unset no plots will be created. ",
    )

    return parser


def cli() -> None:
    import logging

    parser = get_parser()

    args = parser.parse_args()

    logger.setLevel(logging.DEBUG)

    if args.mode == "calibrate":
        calibrate_apply_ms(
            ms_path=args.ms,
            model_path=args.aoskymodel,
            container=args.calibrate_container,
            data_column=args.data_column,
        )
    elif args.mode == "apply":
        apply_solutions_to_ms(
            ms=args.ms,
            solutions_path=args.aosolutions,
            container=args.calibrate_container,
            data_column=args.data_column,
        )
    elif args.mode == "flag":
        flag_aosolutions(
            solutions_path=args.aosolutions,
            flag_cut=args.flag_cut,
            plot_dir=args.plot_dir,
        )


if __name__ == "__main__":
    cli()<|MERGE_RESOLUTION|>--- conflicted
+++ resolved
@@ -964,12 +964,7 @@
         )
         for pol in (0, 3):
             logger.info(f"Processing {pols[pol]} polarisation")
-<<<<<<< HEAD
             
-=======
-            ref_ant_gains = bandpass[time, ref_ant, :, pol]
-
->>>>>>> 794b48b4
             for ant in range(solutions.nant):
                 if ant == ref_ant:
                     logger.info(f"Skipping reference antenna = ant{ref_ant:02}")
