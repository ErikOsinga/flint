"""A prefect based pipeline that:
- will perform bandpass calibration with PKS B1934-638 data, or from a derived sky-model
- copy and apply to science field
- image and self-calibration the science fields
- run aegean source finding
"""
from argparse import ArgumentParser
from pathlib import Path
from typing import Union

from prefect import flow, unmapped

from flint.calibrate.aocalibrate import find_existing_solutions
from flint.logging import logger
from flint.ms import MS
from flint.naming import get_sbid_from_path
from flint.prefect.clusters import get_dask_runner
from flint.prefect.common.imaging import (
    task_convolve_image,
    task_create_apply_solutions_cmd,
    task_create_validation_plot,
    task_flag_ms_aoflagger,
    task_gaincal_applycal_ms,
    task_get_common_beam,
    task_linmos_images,
    task_preprocess_askap_ms,
    task_run_bane_and_aegean,
    task_select_solution_for_ms,
    task_split_by_field,
    task_wsclean_imager,
    task_zip_ms,
)
from flint.prefect.common.utils import task_flatten
from flint.settings import FieldOptions


@flow(name="Flint Continuum Pipeline")
def process_science_fields(
    science_path: Path,
    bandpass_path: Path,
    split_path: Path,
<<<<<<< HEAD
    flagger_container: Path,
    calibrate_container: Path,
    holofile: Optional[Path] = None,
    expected_ms: int = 36,
    wsclean_container: Optional[Path] = None,
    rounds: Optional[int] = 2,
    yandasoft_container: Optional[Path] = None,
    zip_ms: bool = False,
    run_aegean: bool = False,
    aegean_container: Optional[Path] = None,
    no_imaging: bool = False,
    reference_catalogue_directory: Optional[Path] = None,
    linmos_residuals: bool = False,
=======
    field_options: FieldOptions,
>>>>>>> 52a3aa64
) -> None:
    run_aegean = (
        False if field_options.aegean_container is None else field_options.run_aegean
    )
    run_validation = field_options.reference_catalogue_directory is not None

    assert (
        science_path.exists() and science_path.is_dir()
    ), f"{str(science_path)} does not exist or is not a folder. "
    science_mss = list(
        [MS.cast(ms_path) for ms_path in sorted(science_path.glob("*.ms"))]
    )
    assert (
        len(science_mss) == field_options.expected_ms
    ), f"Expected to find {field_options.expected_ms} in {str(science_path)}, found {len(science_mss)}."

    science_folder_name = science_path.name

    output_split_science_path = (
        Path(split_path / science_folder_name).absolute().resolve()
    )

    if not output_split_science_path.exists():
        logger.info(f"Creating {str(output_split_science_path)}")
        output_split_science_path.mkdir(parents=True)

    logger.info(f"Found the following raw measurement sets: {science_mss}")

    # TODO: This will likely need to be expanded should any
    # other calibration strategies get added
    # Scan the existing bandpass directory for the existing solutions
    calibrate_cmds = find_existing_solutions(
        bandpass_directory=bandpass_path, use_preflagged=True, use_smoothed=True
    )

    logger.info(f"Constructed the following {calibrate_cmds=}")

    split_science_mss = task_split_by_field.map(
        ms=science_mss, field=None, out_dir=unmapped(output_split_science_path)
    )
    flat_science_mss = task_flatten.submit(split_science_mss)

    preprocess_science_mss = task_preprocess_askap_ms.map(
        ms=flat_science_mss,
        data_column=unmapped("DATA"),
        instrument_column=unmapped("INSTRUMENT_DATA"),
        overwrite=True,
    )
    solutions_paths = task_select_solution_for_ms.map(
        calibrate_cmds=unmapped(calibrate_cmds), ms=preprocess_science_mss
    )
    apply_solutions_cmds = task_create_apply_solutions_cmd.map(
        ms=preprocess_science_mss,
        solutions_file=solutions_paths,
        container=field_options.calibrate_container,
    )

    flagged_mss = task_flag_ms_aoflagger.map(
        ms=apply_solutions_cmds, container=field_options.flagger_container, rounds=1
    )

    if field_options.no_imaging:
        logger.info(
            f"No imaging will be performed, as requested bu {field_options.no_imaging=}"
        )
        return

    if field_options.wsclean_container is None:
        logger.info("No wsclean container provided. Rerutning. ")
        return

    wsclean_init = {
        "size": 7144,
        "minuv_l": 235,
        "weight": "briggs -0.5",
        "auto_mask": 5,
        "multiscale": True,
        "local_rms_window": 55,
        "multiscale_scales": (0, 15, 30, 40, 50, 60, 70, 120, 240, 480),
    }

    wsclean_cmds = task_wsclean_imager.map(
        in_ms=flagged_mss,
        wsclean_container=field_options.wsclean_container,
        update_wsclean_options=unmapped(wsclean_init),
    )
    if run_aegean:
        task_run_bane_and_aegean.map(
            image=wsclean_cmds,
            aegean_container=unmapped(field_options.aegean_container),
        )

    beam_shape = task_get_common_beam.submit(wsclean_cmds=wsclean_cmds, cutoff=150.0)
    conv_images = task_convolve_image.map(
        wsclean_cmd=wsclean_cmds, beam_shape=unmapped(beam_shape), cutoff=150.0
    )
    if field_options.yandasoft_container:
        parset = task_linmos_images.submit(
            images=conv_images,
            container=field_options.yandasoft_container,
            suffix_str="noselfcal",
            holofile=field_options.holofile,
        )

        if run_aegean:
            aegean_outputs = task_run_bane_and_aegean.submit(
                image=parset, aegean_container=unmapped(field_options.aegean_container)
            )

            if run_validation:
                task_create_validation_plot.submit(
                    aegean_outputs=aegean_outputs,
                    reference_catalogue_directory=field_options.reference_catalogue_directory,
                )

<<<<<<< HEAD
        if linmos_residuals:
            residual_conv_images = task_convolve_image.map(
                wsclean_cmd=wsclean_cmds,
                beam_shape=unmapped(beam_shape),
                cutoff=150.0,
                mode="residual",
            )
            parset = task_linmos_images.submit(
                images=residual_conv_images,
                container=yandasoft_container,
                suffix_str="residual.noselfcal",
                holofile=holofile,
                name="task_linmos_residual_images",
            )

    if rounds is None:
=======
    if field_options.rounds is None:
>>>>>>> 52a3aa64
        logger.info("No self-calibration will be performed. Returning")
        return

    gain_cal_rounds = {
        1: {"solint": "1200s", "uvrange": ">235lambda", "nspw": 1},
        2: {"solint": "60s", "uvrange": ">235lambda", "nspw": 1},
    }
    wsclean_rounds = {
        1: {
            "size": 7144,
            "multiscale": True,
            "minuv_l": 235,
            "auto_mask": 4,
            "local_rms_window": 55,
            "multiscale_scales": (0, 15, 30, 40, 50, 60, 70, 120, 240, 480),
        },
        2: {
            "size": 7144,
            "multiscale": True,
            "minuv_l": 235,
            "auto_mask": 4.0,
            "local_rms_window": 55,
            "multiscale_scales": (0, 15, 30, 40, 50, 60, 70, 120, 240, 480),
        },
    }

    for round in range(1, field_options.rounds + 1):
        gain_cal_options = gain_cal_rounds.get(round, None)
        wsclean_options = wsclean_rounds.get(round, None)

        cal_mss = task_gaincal_applycal_ms.map(
            wsclean_cmd=wsclean_cmds,
            round=round,
            update_gain_cal_options=unmapped(gain_cal_options),
            archive_input_ms=field_options.zip_ms,
        )

        flag_mss = task_flag_ms_aoflagger.map(
            ms=cal_mss, container=field_options.flagger_container, rounds=1
        )
        wsclean_cmds = task_wsclean_imager.map(
            in_ms=flag_mss,
            wsclean_container=field_options.wsclean_container,
            update_wsclean_options=unmapped(wsclean_options),
        )

        # Do source finding on the last round of self-cal'ed images
        if round == field_options.rounds and run_aegean:
            task_run_bane_and_aegean.map(
                image=wsclean_cmds,
                aegean_container=unmapped(field_options.aegean_container),
            )

        beam_shape = task_get_common_beam.submit(
            wsclean_cmds=wsclean_cmds, cutoff=150.0
        )
        conv_images = task_convolve_image.map(
            wsclean_cmd=wsclean_cmds, beam_shape=unmapped(beam_shape), cutoff=150.0
        )
        if field_options.yandasoft_container is None:
            logger.info("No yandasoft container supplied, not linmosing. ")
            continue

        parset = task_linmos_images.submit(
            images=conv_images,
            container=field_options.yandasoft_container,
            suffix_str=f"round{round}",
            holofile=field_options.holofile,
        )

        if run_aegean:
            aegean_outputs = task_run_bane_and_aegean.submit(
                image=parset, aegean_container=unmapped(field_options.aegean_container)
            )

            if run_validation:
                task_create_validation_plot.submit(
                    aegean_outputs=aegean_outputs,
                    reference_catalogue_directory=field_options.reference_catalogue_directory,
                )

    # zip up the final measurement set, which is not included in the above loop
    if field_options.zip_ms:
        task_zip_ms.map(in_item=wsclean_cmds, wait_for=wsclean_cmds)


def setup_run_process_science_field(
    cluster_config: Union[str, Path],
    science_path: Path,
    bandpass_path: Path,
    split_path: Path,
<<<<<<< HEAD
    flagger_container: Path,
    calibrate_container: Path,
    holofile: Optional[Path] = None,
    expected_ms: int = 36,
    source_name_prefix: str = "B1934-638",
    wsclean_container: Optional[Path] = None,
    yandasoft_container: Optional[Path] = None,
    rounds: int = 2,
    zip_ms: bool = False,
    run_aegean: bool = False,
    aegean_container: Optional[Path] = None,
    no_imaging: bool = False,
    reference_catalogue_directory: Optional[Path] = None,
    linmos_residuals: bool = False,
=======
    field_options: FieldOptions,
>>>>>>> 52a3aa64
) -> None:
    assert (
        bandpass_path.exists() and bandpass_path.is_dir()
    ), f"{bandpass_path=} needs to exist and be a directory! "

    science_sbid = get_sbid_from_path(path=science_path)

    dask_task_runner = get_dask_runner(cluster=cluster_config)

    process_science_fields.with_options(
        name=f"Flint Continuum Pipeline - {science_sbid}", task_runner=dask_task_runner
    )(
        science_path=science_path,
        bandpass_path=bandpass_path,
        split_path=split_path,
<<<<<<< HEAD
        flagger_container=flagger_container,
        calibrate_container=calibrate_container,
        holofile=holofile,
        expected_ms=expected_ms,
        wsclean_container=wsclean_container,
        yandasoft_container=yandasoft_container,
        rounds=rounds,
        zip_ms=zip_ms,
        run_aegean=run_aegean,
        aegean_container=aegean_container,
        no_imaging=no_imaging,
        reference_catalogue_directory=reference_catalogue_directory,
        linmos_residuals=linmos_residuals,
=======
        field_options=field_options,
>>>>>>> 52a3aa64
    )


def get_parser() -> ArgumentParser:
    parser = ArgumentParser(description=__doc__)

    parser.add_argument(
        "science_path",
        type=Path,
        help="Path to directories containing the beam-wise science measurementsets that will have solutions copied over and applied.",
    )
    parser.add_argument(
        "calibrated_bandpass_path",
        type=Path,
        default=None,
        help="Path to directory containing the uncalibrated beam-wise measurement sets that contain the bandpass calibration source. If None then the '--sky-model-directory' should be provided. ",
    )
    parser.add_argument(
        "--split-path",
        type=Path,
        default=Path("."),
        help="Location to write field-split MSs to. Will attempt to use the parent name of a directory when writing out a new MS. ",
    )
    parser.add_argument(
        "--holofile",
        type=Path,
        default=None,
        help="Path to the holography FITS cube used for primary beam corrections",
    )

    parser.add_argument(
        "--expected-ms",
        type=int,
        default=36,
        help="The expected number of measurement sets to find. ",
    )
    parser.add_argument(
        "--calibrate-container",
        type=Path,
        default="aocalibrate.sif",
        help="Path to container that holds AO calibrate and applysolutions. ",
    )
    parser.add_argument(
        "--flagger-container",
        type=Path,
        default="flagger.sif",
        help="Path to container with aoflagger software. ",
    )
    parser.add_argument(
        "--wsclean-container",
        type=Path,
        default=None,
        help="Path to the wsclean singularity container",
    )
    parser.add_argument(
        "--yandasoft-container",
        type=Path,
        default=None,
        help="Path to the singularity container with yandasoft",
    )
    parser.add_argument(
        "--cluster-config",
        type=str,
        default="petrichor",
        help="Path to a cluster configuration file, or a known cluster name. ",
    )
    parser.add_argument(
        "--selfcal-rounds",
        type=int,
        default=2,
        help="The number of selfcalibration rounds to perfrom. ",
    )
    parser.add_argument(
        "--zip-ms",
        action="store_true",
        help="Zip up measurement sets as imaging and self-calibration is carried out.",
    )
    parser.add_argument(
        "--run-aegean",
        action="store_true",
        help="Run the aegean source finder on images. ",
    )
    parser.add_argument(
        "--aegean-container",
        type=Path,
        default=None,
        help="Path to the singularity container with aegean",
    )
    parser.add_argument(
        "--no-imaging",
        action="store_true",
        help="Do not perform any imaging, only derive bandpass solutions and apply to sources. ",
    )
    parser.add_argument(
        "--reference-catalogue-directory",
        type=Path,
        default=None,
        help="Path to the directory containing the ICFS, NVSS and SUMSS referenece catalogues. These are required for validaiton plots. ",
    )
    parser.add_argument(
        "--linmos-residuals",
        action="store_true",
        default=False,
        help="Co-add the per-beam cleaning residuals into a field image",
    )

    return parser


def cli() -> None:
    import logging

    # logger = logging.getLogger("flint")
    logger.setLevel(logging.INFO)

    parser = get_parser()

    args = parser.parse_args()

    settings = FieldOptions(
        flagger_container=args.flagger_container,
        calibrate_container=args.calibrate_container,
        holofile=args.holofile,
        expected_ms=args.expected_ms,
        wsclean_container=args.wsclean_container,
        yandasoft_container=args.yandasoft_container,
        rounds=args.selfcal_rounds,
        zip_ms=args.zip_ms,
        run_aegean=args.run_aegean,
        aegean_container=args.aegean_container,
        no_imaging=args.no_imaging,
        reference_catalogue_directory=args.reference_catalogue_directory,
        linmos_residuals=args.linmos_residuals,
    )

    setup_run_process_science_field(
        cluster_config=args.cluster_config,
        science_path=args.science_path,
        bandpass_path=args.calibrated_bandpass_path,
        split_path=args.split_path,
        settings=settings,
    )


if __name__ == "__main__":
    cli()<|MERGE_RESOLUTION|>--- conflicted
+++ resolved
@@ -31,7 +31,7 @@
     task_zip_ms,
 )
 from flint.prefect.common.utils import task_flatten
-from flint.settings import FieldOptions
+from flint.options import FieldOptions
 
 
 @flow(name="Flint Continuum Pipeline")
@@ -39,23 +39,7 @@
     science_path: Path,
     bandpass_path: Path,
     split_path: Path,
-<<<<<<< HEAD
-    flagger_container: Path,
-    calibrate_container: Path,
-    holofile: Optional[Path] = None,
-    expected_ms: int = 36,
-    wsclean_container: Optional[Path] = None,
-    rounds: Optional[int] = 2,
-    yandasoft_container: Optional[Path] = None,
-    zip_ms: bool = False,
-    run_aegean: bool = False,
-    aegean_container: Optional[Path] = None,
-    no_imaging: bool = False,
-    reference_catalogue_directory: Optional[Path] = None,
-    linmos_residuals: bool = False,
-=======
     field_options: FieldOptions,
->>>>>>> 52a3aa64
 ) -> None:
     run_aegean = (
         False if field_options.aegean_container is None else field_options.run_aegean
@@ -171,8 +155,7 @@
                     reference_catalogue_directory=field_options.reference_catalogue_directory,
                 )
 
-<<<<<<< HEAD
-        if linmos_residuals:
+        if field_options.linmos_residuals:
             residual_conv_images = task_convolve_image.map(
                 wsclean_cmd=wsclean_cmds,
                 beam_shape=unmapped(beam_shape),
@@ -181,16 +164,13 @@
             )
             parset = task_linmos_images.submit(
                 images=residual_conv_images,
-                container=yandasoft_container,
+                container=field_options.yandasoft_container,
                 suffix_str="residual.noselfcal",
-                holofile=holofile,
+                holofile=field_options.holofile,
                 name="task_linmos_residual_images",
             )
 
-    if rounds is None:
-=======
     if field_options.rounds is None:
->>>>>>> 52a3aa64
         logger.info("No self-calibration will be performed. Returning")
         return
 
@@ -282,24 +262,7 @@
     science_path: Path,
     bandpass_path: Path,
     split_path: Path,
-<<<<<<< HEAD
-    flagger_container: Path,
-    calibrate_container: Path,
-    holofile: Optional[Path] = None,
-    expected_ms: int = 36,
-    source_name_prefix: str = "B1934-638",
-    wsclean_container: Optional[Path] = None,
-    yandasoft_container: Optional[Path] = None,
-    rounds: int = 2,
-    zip_ms: bool = False,
-    run_aegean: bool = False,
-    aegean_container: Optional[Path] = None,
-    no_imaging: bool = False,
-    reference_catalogue_directory: Optional[Path] = None,
-    linmos_residuals: bool = False,
-=======
     field_options: FieldOptions,
->>>>>>> 52a3aa64
 ) -> None:
     assert (
         bandpass_path.exists() and bandpass_path.is_dir()
@@ -315,23 +278,7 @@
         science_path=science_path,
         bandpass_path=bandpass_path,
         split_path=split_path,
-<<<<<<< HEAD
-        flagger_container=flagger_container,
-        calibrate_container=calibrate_container,
-        holofile=holofile,
-        expected_ms=expected_ms,
-        wsclean_container=wsclean_container,
-        yandasoft_container=yandasoft_container,
-        rounds=rounds,
-        zip_ms=zip_ms,
-        run_aegean=run_aegean,
-        aegean_container=aegean_container,
-        no_imaging=no_imaging,
-        reference_catalogue_directory=reference_catalogue_directory,
-        linmos_residuals=linmos_residuals,
-=======
         field_options=field_options,
->>>>>>> 52a3aa64
     )
 
 
@@ -451,7 +398,7 @@
 
     args = parser.parse_args()
 
-    settings = FieldOptions(
+    field_options = FieldOptions(
         flagger_container=args.flagger_container,
         calibrate_container=args.calibrate_container,
         holofile=args.holofile,
@@ -472,7 +419,7 @@
         science_path=args.science_path,
         bandpass_path=args.calibrated_bandpass_path,
         split_path=args.split_path,
-        settings=settings,
+        field_options=field_options,
     )
 
 
