<<<<<<< HEAD
"""Summary containers intended to hold general information obtained throughout a processing run."""
=======
"""Summary containers intended to hold general information obtained throughout a processing run.
"""
>>>>>>> 9c3504fd

from __future__ import (  # Used for mypy/pylance to like the return type of MS.with_options
    annotations,
)

from pathlib import Path
from typing import Collection, NamedTuple, Optional, Tuple, Union

import astropy.units as u
from astropy.coordinates import (
    AltAz,
    EarthLocation,
    Latitude,
    Longitude,
    SkyCoord,
    concatenate,
)
from astropy.table import Table
from astropy.time import Time

from flint.coadd.linmos import LinmosCommand
from flint.imager.wsclean import ImageSet, WSCleanCommand
from flint.logging import logger
from flint.ms import (
    MS,
    MSSummary,
    describe_ms,
    get_telescope_location_from_ms,
    get_times_from_ms,
)
from flint.naming import get_sbid_from_path, processed_ms_format
from flint.source_finding.aegean import AegeanOutputs
from flint.utils import estimate_skycoord_centre


class FieldSummary(NamedTuple):
    """The main information about a processed field. This structure is
    intended to store critical components that might be accumulated throughout
    processing of a pipeline, and may be most useful when data-products
    are zipped (or removed) throughout. Its intended usage is to hold key
    components that might be used in stages like validation plotting. It is not
    intended to become a catch-all to replace passing through items into
    functions directly.

    There are known issues around serialising astropy units within a dask/prefect environment,
    for example: https://github.com/astropy/astropy/issues/11317,
    This could become important if an instance of this object is exchaned
    between many prefect or dask like delayed tasks. Ye be warned.
    """

    sbid: str
    """SBID of processed field"""
    cal_sbid: str
    """SBID of the bandpass calibrator"""
    field_name: str
    """The name of the field"""
    ms_summaries: Optional[Tuple[MSSummary, ...]] = None
    """Summaries of measurement sets used in the processing of the filed"""
    centre: Optional[SkyCoord] = None
    """Centre of the field, which is calculated as the mean position of all phase directions of the `mss` measurement sets"""
    integration_time: Optional[int] = None
    """The integration time of the observation (seconds)"""
    no_components: Optional[int] = None
    """Number of components found from the source finder"""
    holography_path: Optional[Path] = None
    """Path to the file used for holography"""
    round: Optional[int] = None
    """The self-cal round"""
    location: Optional[EarthLocation] = None
    """The location of the telescope stored as (X,Y,Z) in meters"""
    ms_times: Optional[Time] = None
    """The unique scan times of integrations stored in the measurement set"""
    hour_angles: Optional[Longitude] = None
    """Computed hour-angles of the field"""
    elevations: Optional[Latitude] = None
    """Computed elevations of the field"""
    median_rms: Optional[float] = None
    """The meanian RMS computed from an RMS image"""
    beam_summaries: Optional[Collection[BeamSummary]] = None
    """Summary information from each beam. Contains MSSummary, ImageSet and other information."""
    linmos_image: Optional[Path] = None
    """The path to the linmos image of all beams"""

    def with_options(self, **kwargs) -> FieldSummary:
        prop = self._asdict()
        prop.update(**kwargs)

        return FieldSummary(**prop)


# TODO: Need to establise a MSLike type
def add_ms_summaries(
    field_summary: FieldSummary, mss: Collection[MS]
) -> Tuple[MSSummary]:
    """Obtain a MSSummary instance to add to a FieldSummary

    Quantities derived from the field centre (hour angles, elevations) are
    also calculated. The field centre position is estimated by taking the
    mean position of all phase directions.

    See `flint.utils.estimate_skycoord_centre`

    Args:
        field_summary (FieldSummary): Existing field summary object to update
        mss (Collection[MS]): Set of measurement sets to describe

    Returns:
        Tuple[MSSummary]: Results from the inspected set of measurement sets
    """
    logger.info("Adding MS summaries")

    ms_summaries = tuple(map(describe_ms, mss))
    centres_list = [ms_summary.phase_dir for ms_summary in ms_summaries]
    if len(centres_list) == 0:
        raise ValueError("No phase directions found in the MSs")
    elif len(centres_list) == 1:
        centre = centres_list[0]
    else:
        centres = concatenate(centres_list)
        centre = estimate_skycoord_centre(sky_positions=centres)

    telescope = field_summary.location
    ms_times = field_summary.ms_times
    centre_altaz = centre.transform_to(AltAz(obstime=ms_times, location=telescope))
    hour_angles = centre_altaz.az.to(u.hourangle)
    elevations = centre_altaz.alt.to(u.deg)

    field_summary = field_summary.with_options(
        ms_summaries=ms_summaries,
        centre=centre,
        hour_angles=hour_angles,
        elevations=elevations,
    )

    return field_summary


def add_rms_information(
    field_summary: FieldSummary, aegean_outputs: AegeanOutputs
) -> FieldSummary:
    """Add information derived from an RMS image and component catalogue
    to an existing `FieldSummary` instance. Some properteries, such as
    the center position, number of components etc, are taken directly
    from source finder products.

    On the center position -- there is not (at the moment) a simple
    way of getting the center position of a field. So the image
    itself is used to grab it.

    Other properties that require components of a measurement set,
    including the time and position, are also derived using existing
    fields which are created when a new instance is made.

    Args:
        field_summary (FieldSummary): Existing field summary object to update
        aegean_outputs (AegeanOutputs): Products of a source finding run

    Returns:
        FieldSummary: Updated field summary object
    """
    no_components = len(Table.read(aegean_outputs.comp))

    field_summary = field_summary.with_options(
        no_components=no_components,
    )

    return field_summary


def add_linmos_fits_image(
    field_summary: FieldSummary, linmos_command: LinmosCommand
) -> FieldSummary:
    """Extract the path of the linmos fits image from the LinmosCommand
    the co-added the field

    Args:
        field_summary (FieldSummary): Existing field summary to update
        linmos_command (LinmosCommand): Instance of a completed linmos command that coadded a field

    Returns:
        FieldSummary: The updated field summary object with the linmos fits image added
    """
    assert isinstance(
        linmos_command, LinmosCommand
    ), f"{linmos_command=} is type {type(linmos_command)}, expected LinmosCommand"

    image_fits = linmos_command.image_fits
    field_summary = field_summary.with_options(linmos_image=image_fits)

    return field_summary


def update_field_summary(
    field_summary: FieldSummary,
    aegean_outputs: Optional[AegeanOutputs] = None,
    mss: Optional[Collection[MS]] = None,
    linmos_command: Optional[LinmosCommand] = None,
    **kwargs,
) -> FieldSummary:
    """Update an existing `FieldSummary` instance with additional information.

    If special steps are required to be carried out based on a known input they will be.
    Otherwise all additional keyword arguments are passed through to the `FieldSummary.with_options`.

    Args:
        field_summary (FieldSummary): Field summary object to update
        aegean_outputs (Optional[AegeanOutputs], optional): Will add RMS and aegean related properties. Defaults to None.
        mss (Optional[Collection[MS]], optionals): Set of measurement sets to describe
        linmos_command (Optional[LinmosCommand], optional): The linmos command created when co-adding all beam images together

    Returns:
        FieldSummary: An updated field summary objects
    """

    if aegean_outputs:
        field_summary = add_rms_information(
            field_summary=field_summary, aegean_outputs=aegean_outputs
        )

    if mss:
        field_summary = add_ms_summaries(field_summary=field_summary, mss=mss)

    if linmos_command:
        field_summary = add_linmos_fits_image(
            field_summary=field_summary, linmos_command=linmos_command
        )

    field_summary = field_summary.with_options(**kwargs)

    logger.info(f"Updated {field_summary=}")
    return field_summary


def create_field_summary(
    mss: Collection[Union[MS, Path]],
    cal_sbid_path: Optional[Path] = None,
    holography_path: Optional[Path] = None,
    aegean_outputs: Optional[AegeanOutputs] = None,
    **kwargs,
) -> FieldSummary:
    """Create a field summary object using a measurement set.

    All other keyword arguments are passed directly through to `FieldSummary`

    Args:
        ms (Union[MS, Path]): Measurement set information will be pulled from
        cal_sbid_path (Optional[Path], optional): Path to an example of a bandpass measurement set. Defaults to None.
        holography_path (Optional[Path], optional): The holography fits cube used (or will be) to linmos. Defaults to None.
        aegean_outputs (Optional[AegeanOutputs], optional): Should RMS / source information be added to the instance. Defaults to None.
        mss (Optional[Collection[MS]], optionals): Set of measurement sets to describe

    Returns:
        FieldSummary: A summary of a field
    """
    # TODO: Maybe this should be changed to accept all MSs as
    # the input argument in place of a singular ms. In otherwords
    # all measdurement sets that have gone into the field. Need ale.
    # Will talk to the parrot.

    logger.info("Creating field summary object")

    mss = [MS.cast(ms=ms) for ms in mss]

    # TODO: A check here to ensure all MSs are in a consistent format
    # and are from the same field
    ms = mss[0]

    ms_components = processed_ms_format(in_name=ms.path)

    sbid = str(ms_components.sbid)
    field = ms_components.field

    assert field is not None, f"Field name is empty in {ms_components=} from {ms.path=}"

    cal_sbid = str(get_sbid_from_path(path=cal_sbid_path)) if cal_sbid_path else None

    ms_times = get_times_from_ms(ms=ms)
    integration = ms_times.ptp().to(u.second).value
    location = get_telescope_location_from_ms(ms=ms)

    field_summary = FieldSummary(
        sbid=sbid,
        field_name=field,
        cal_sbid=cal_sbid,
        location=location,
        integration_time=integration,
        holography_path=holography_path,
        ms_times=Time([ms_times.min(), ms_times.max()]),
        **kwargs,
    )

    field_summary = add_ms_summaries(field_summary=field_summary, mss=mss)

    if aegean_outputs:
        field_summary = add_rms_information(
            field_summary=field_summary, aegean_outputs=aegean_outputs
        )

    return field_summary


class BeamSummary(NamedTuple):
    """Structure intended to collect components from a measurement set
    as it is being processed through a continuum imaging pipeline
    """

    ms_summary: MSSummary
    """A summary object of a measurement set"""
    imageset: Optional[ImageSet] = None
    """A set of images that have been created from the measurement set represented by `summary`"""
    components: Optional[AegeanOutputs] = None
    """The source finding components from the aegean source finder"""

    def with_options(self, **kwargs) -> BeamSummary:
        prop = self._asdict()
        prop.update(**kwargs)

        return BeamSummary(**prop)


def create_beam_summary(
    ms: Union[MS, Path],
    imageset: Optional[Union[ImageSet, WSCleanCommand]] = None,
    components: Optional[AegeanOutputs] = None,
) -> BeamSummary:
    """Create a summary of a beam

    Args:
        ms (Union[MS, Path]): The measurement set being considered
        imageset (Optional[ImageSet], optional): Images produced from an imager. Defaults to None.
        components (Optional[AegeanOutputs], optional): Source finding output components. Defaults to None.

    Returns:
        BeamSummary: Summary object of a beam
    """
    ms = MS.cast(ms=ms)
    logger.info(f"Creating BeamSummary for {ms.path=}")
    ms_summary = describe_ms(ms=ms)

    # TODO: Another example where a .cast type method could be useful
    # or where a standardised set of attributes with a HasImageSet type
    if imageset:
        imageset = imageset if isinstance(imageset, ImageSet) else imageset.imageset

    beam_summary = BeamSummary(
        ms_summary=ms_summary, imageset=imageset, components=components
    )

    return beam_summary<|MERGE_RESOLUTION|>--- conflicted
+++ resolved
@@ -1,9 +1,5 @@
-<<<<<<< HEAD
-"""Summary containers intended to hold general information obtained throughout a processing run."""
-=======
 """Summary containers intended to hold general information obtained throughout a processing run.
 """
->>>>>>> 9c3504fd
 
 from __future__ import (  # Used for mypy/pylance to like the return type of MS.with_options
     annotations,
