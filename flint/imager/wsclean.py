"""Simple interface into wsclean"""

from __future__ import annotations

from argparse import ArgumentParser
from glob import glob
from numbers import Number
from pathlib import Path
from typing import Any, Collection, Dict, List, NamedTuple, Optional, Tuple, Union

from fitscube.combine_fits import combine_fits

from flint.exceptions import CleanDivergenceError
from flint.logging import logger
from flint.ms import MS
<<<<<<< HEAD
from flint.options import options_to_dict
=======
from flint.naming import create_imaging_name_prefix
>>>>>>> 3dad7222
from flint.sclient import run_singularity_command
from flint.utils import get_environment_variable, hold_then_move_into


class ImageSet(NamedTuple):
    """A structure to represent the images and auxillary products produced by
    wsclean"""

    prefix: str
    """Prefix of the images and other output products. This should correspond to the -name argument from wsclean"""
    image: Collection[Path]
    """Images produced. """
    psf: Optional[Collection[Path]] = None
    """References to the PSFs produced by wsclean. """
    dirty: Optional[Collection[Path]] = None
    """Dirty images. """
    model: Optional[Collection[Path]] = None
    """Model images.  """
    residual: Optional[Collection[Path]] = None
    """Residual images."""


class WSCleanOptions(NamedTuple):
    """A basic container to handle WSClean options. These attributes should
    conform to the same option name in the calling signature of wsclean

    Basic support for environment variables is available. Should a value start
    with `$` it is assumed to be a environment variable, it is will be looked up.
    Some basic attempts to deterimine if it is a path is made.

    Should the `temp_dir` options be specified then all images will be
    created in this location, and then moved over to the same parent directory
    as the imaged MS. This is done by setting the wsclean `-name` argument.
    """

    abs_mem: int = 100
    """Memory wsclean should try to limit itself to"""
    local_rms_window: int = 65
    """Size of the window used to estimate rms noise"""
    size: int = 10128
    """Image size, only a single dimension is required. Note that this means images will be squares. """
    local_rms: bool = True
    """Whether a local rms map is computed"""
    force_mask_rounds: int = 10
    """Round of force masked derivation"""
    auto_mask: float = 3.5
    """How deep the construct clean mask is during each cycle"""
    auto_threshold: float = 0.5
    """How deep to clean once initial clean threshold reached"""
    threshold: Optional[float] = None
    """Threshold in Jy to stop cleaning"""
    channels_out: int = 4
    """Number of output channels"""
    mgain: float = 0.7
    """Major cycle gain"""
    nmiter: int = 15
    """Maximum number of major cycles to perform"""
    niter: int = 750000
    """Maximum numer of minor cycles"""
    multiscale: bool = True
    """Enable multiscale deconvolution"""
    multiscale_scale_bias: float = 0.75
    """Multiscale bias term"""
    multiscale_scales: Optional[Collection[int]] = (
        0,
        15,
        25,
        50,
        75,
        100,
        250,
        400,
    )
    """Scales used for multi-scale deconvolution"""
    fit_spectral_pol: int = 2
    """Number of spectral terms to include during sub-band subtractin"""
    weight: str = "briggs -0.5"
    """Robustness of the weighting used"""
    data_column: str = "CORRECTED_DATA"
    """Which column in the MS to image"""
    scale: str = "2.5asec"
    """Pixel scale size"""
    gridder: Optional[str] = "wgridder"
    """Use the wgridder kernel in wsclean (instead of the default w-stacking method)"""
    nwlayers: Optional[int] = None
    """Number of w-layers to use if the gridder mode is w-stacking"""
    wgridder_accuracy: float = 1e-4
    """The accuracy requested of the wgridder (should it be used), compared as the RMS error when compred to a DFT"""
    join_channels: bool = True
    """Collapse the sub-band images down to an MFS image when peak-finding"""
    minuv_l: Optional[float] = None
    """The minimum lambda length that the visibility data needs to meet for it to be selected for imaging"""
    minuvw_m: Optional[float] = None
    """A (u,v) selection command, where any baselines shorter than this will be ignored during imaging"""
    maxw: Optional[float] = None
    """A percentage specifying the maximum w-term to be gridded, relative to the max w-term being considered"""
    no_update_model_required: bool = False
    """Will instruct wsclean not to create the MODEL_DATA column"""
    no_small_inversion: bool = False
    """Disables an optimisation of wsclean's w-gridder mode. This might improve accuracy of the w-gridder. """
    beam_fitting_size: Optional[float] = 1.25
    """Use a fitting box the size of <factor> times the theoretical beam size for fitting a Gaussian to the PSF."""
    fits_mask: Optional[Path] = None
    """Path to a FITS file that encodes a cleaning mask"""
    deconvolution_channels: Optional[int] = None
    """The channels out will be averaged down to this many sub-band images during deconvolution"""
    parallel_deconvolution: Optional[int] = None
    """If not none, then this is the number of sub-regions wsclean will attempt to divide and clean"""
    parallel_gridding: Optional[int] = None
    """If not none, then this is the number of channel images that will be gridded in parallel"""
    temp_dir: Optional[Union[str, Path]] = None
    """The path to a temporary directory where files will be wrritten. """
    pol: str = "i"
    """The polarisation to be imaged"""

    def with_options(self, **kwargs) -> WSCleanOptions:
        """Return a new instance of WSCleanOptions with updated components"""
        _dict = self._asdict()
        _dict.update(**kwargs)

        return WSCleanOptions(**_dict)


class WSCleanCommand(NamedTuple):
    """Simple container for a wsclean command."""

    cmd: str
    """The constructede wsclean command that would be executed."""
    options: WSCleanOptions
    """The set of wslean options used for imaging"""
    ms: Union[MS, Tuple[MS]]
    """The measurement sets that have been included in the wsclean command. """
    imageset: Optional[ImageSet] = None
    """Collection of images produced by wsclean"""
    cleanup: bool = True
    """Will clean up the dirty images/psfs/residuals/models when the imaging has completed"""

    def with_options(self, **kwargs) -> WSCleanCommand:
        _dict = self._asdict()
        _dict.update(**kwargs)

        return WSCleanCommand(**_dict)


def _wsclean_output_callback(line: str) -> None:
    """Call back function used to detect clean divergence"""

    assert isinstance(line, str)

    if "Iteration" in line and "KJy" in line:
        raise CleanDivergenceError(f"Clean divergence detected: {line}")


def get_wsclean_output_names(
    prefix: str,
    subbands: int,
    pols: Optional[Union[str, Tuple[str]]] = None,
    verify_exists: bool = False,
    include_mfs: bool = True,
    output_types: Union[str, Collection[str]] = (
        "image",
        "dirty",
        "residual",
        "model",
        "psf",
    ),
    check_exists_when_adding: bool = False,
) -> ImageSet:
    """Attempt to generate the file names and paths that would be
    created by an imaging run of wsclean. This is done using a the
    known (expected) naming format of modern wsclean versions.

    Checks can be made to ensure a file exists before adding it
    to the output ``ImageSet``. This might be important as some
    wsclean image products might be deleted in order to preserve
    disk space.

    Args:
        prefix (str): The prefix of the imaging run (akin to -name option in wsclean call)
        subbands (int): Number of subbands that were imaged
        pols (Optional[Union[str,Tuple[str]]], optional): The polarisation of the image. If None are provided then this is not used. Multiple polarisation may be supplied. If multiple pols are given in an iterable, each will be produced. Defaults to None.
        verify_exists (bool, optional): Ensures that each generated path corresponds to an actual file. Defaults to False.
        include_mfs (bool, optional): Include the MFS images produced by wsclean. Defaults to True.
        output_types (Union[str,Collection[str]]): Include files of this type, including image, dirty, residual, model, psf. Defaults to  ('image','dirty','residual','model', 'psf').
        check_exists_when_adding (bool, optional): Only add a generated file if it exists. Although related to the ``verify_exists``, when this optional is ``True`` files will silently be ignored if they are not found. if this and ``verify_exists`` are both ``True`` then no errors on missing files will be raised. Defaults to False.

    Raises:
        FileExistsError: Raised when a file does not exist and verify_exists is True.

    Returns:
        ImageSet: The file paths that wsclean should create/has created.
    """
    # TODO: NEED TESTS!
    subband_strs = [f"{subband:04}" for subband in range(subbands)]
    if include_mfs:
        subband_strs.append("MFS")

    in_pols: Tuple[Union[None, str]]
    if pols is None:
        in_pols = (None,)
    elif isinstance(pols, str):
        in_pols = (pols,)
    else:
        in_pols = pols

    if isinstance(output_types, str):
        output_types = (output_types,)

    images: Dict[str, Collection[Path]] = {}
    for image_type in ("image", "dirty", "model", "residual"):
        if image_type not in output_types:
            continue

        paths: List[Path] = []
        for pol in in_pols:
            for subband_str in subband_strs:
                if pol:
                    path_str = f"{prefix}-{subband_str}-{pol}-{image_type}.fits"
                else:
                    path_str = f"{prefix}-{subband_str}-{image_type}.fits"

                if check_exists_when_adding and not Path(path_str).exists():
                    logger.debug(f"{path_str} does not existing. Not adding. ")
                    continue

                paths.append(Path(path_str))

        images[image_type] = paths

    # The PSF is the same for all stokes
    if "psf" in output_types:
        psf_images = [
            Path(f"{prefix}-{subband_str}-psf.fits") for subband_str in subband_strs
        ]
        # Filter out files if they do not exists
        if check_exists_when_adding:
            psf_images = [psf_image for psf_image in psf_images if psf_image.exists()]

        images["psf"] = psf_images

    if verify_exists:
        paths_no_exists: List[Path] = []
        for _, check_paths in images.items():
            paths_no_exists += [path for path in check_paths if not path.exists()]
        if len(paths_no_exists) > 0:
            raise FileExistsError(
                f"The following {len(paths_no_exists)} files do not exist: {paths_no_exists}"
            )

    return ImageSet(prefix=prefix, **images)


def delete_wsclean_outputs(
    prefix: str, output_type: str = "image", ignore_mfs: bool = True
) -> Collection[Path]:
    """Attempt to remove elected wsclean output files

    Args:
        prefix (str): The prefix of the files to remove. This would correspond to the -name of wsclean.
        output_type (str, optional): What type of wsclean output to try to remove. Defaults to 'image'.
        ignore_mfs (bool, optional): If True, do not remove MFS outputs (attempt to, atleast). Defaults to True.

    Returns:
        Collection[Path]: The paths that were removed (or at least attempted to be removed)/
    """
    # TODO: This glob needs to be replaced with something more explicit
    paths = [Path(p) for p in glob(f"{prefix}-*{output_type}.fits")]
    logger.info(f"Found {len(paths)} matching {prefix=} and {output_type=}.")
    rm_paths: List[Path] = []

    for path in paths:
        if ignore_mfs and "-MFS-" in str(path.name):
            logger.info(f"{path} appears to be an MFS product, not removing. ")
            continue
        if path.exists():
            logger.warning(f"Removing {path}.")
            try:
                rm_paths.append(path)
                path.unlink()
            except Exception as e:
                logger.critical(f"Removing {path} failed: {e}")

    return rm_paths


def create_wsclean_name_argument(wsclean_options: WSCleanOptions, ms: MS) -> Path:
    """Create the value that will be provided to wsclean -name argument. This has
    to be generated. Among things to consider is the desired output directory of imaging
    files. This by default will be alongside the measurement set. If a `temp_dir`
    has been specified then output files will be written here.

    Args:
        wsclean_options (WSCleanOptions): Set of wsclean options to consider
        ms (MS): The measurement set to be imaged

    Returns:
        Path: Value of the -name argument to provide to wsclean
    """
    wsclean_options_dict = wsclean_options._asdict()

    # Prepare the name for the output wsclean command
    # Construct the name property of the string
    pol = wsclean_options_dict["pol"]
    name_prefix_str = create_imaging_name_prefix(ms=ms, pol=pol)

    # Now resolve the directory part
    name_dir = ms.path.parent
    temp_dir = wsclean_options_dict.get("temp_dir", None)
    if temp_dir:
        # Resolve if environment variable
        name_dir = (
            get_environment_variable(variable=temp_dir)
            if isinstance(temp_dir, str) and temp_dir[0] == "$"
            else Path(temp_dir)
        )
        assert name_dir is not None, f"{name_dir=} is None, which is bad"

    name_argument_path = Path(name_dir) / name_prefix_str
    logger.info(f"Constructed -name {name_argument_path}")

    return name_argument_path


class ResolvedCLIResult(NamedTuple):
    """Mapping results to provide to wsclean"""

    cmd: Optional[str] = None
    """The argument value pair to place on the CLI"""
    unknown: Optional[Any] = None
    """Unknown options that could not be converted"""
    bindpath: Optional[Path] = None
    """A path to bind to when called within a container"""


def _resolve_wsclean_key_value_to_cli_str(key: str, value: Any) -> ResolvedCLIResult:
    """An internal function intended to map a key-value pair to
    the appropriate form to pass to a CLI call into wsclean.

    Args:
        key (str): The wsclean argument name to consider. Underscores will be converted to hypens, as expected by wsclean
        value (Any): The value of the argument that should be converted to the appropriately formatted string

    Returns:
        ResolvedCLIResult: Converted CLI output, including paths to bind to and unknown conversions
    """

    # Some wsclean options, if multiple values are provided, might need
    # to be join as a csv list. Others might want to be dumped in. Just
    # attempting to future proof (arguably needlessly).
    options_to_comma_join = "multiscale-scales"
    bind_dir_options = ("temp-dir",)

    logger.debug(f"{key=} {value=} {type(value)=}")

    value = (
        get_environment_variable(variable=value)
        if isinstance(value, str) and value[0] == "$"
        else value
    )

    cmd = None
    unknown = None
    bind_dir_path = None

    original_key = key
    key = key.replace("_", "-")

    if key == "size":
        cmd = f"-size {value} {value}"
    elif isinstance(value, bool):
        if value:
            cmd = f"-{key}"
    elif isinstance(value, (str, Number)):
        cmd = f"-{key} {value}"
    elif isinstance(value, (list, tuple)):
        value = list(map(str, value))
        value_str = ",".join(value) if key in options_to_comma_join else " ".join(value)
        cmd = f"-{key} {value_str}"
    elif isinstance(value, Path):
        value_str = str(value)
        cmd = f"-{key} {value_str}"
    elif value is None:
        logger.debug(
            f"{key} option set to {value}. Not sure what this means. Ignoring. "
        )
    else:
        unknown = (original_key, value)

    if key in bind_dir_options and isinstance(value, (str, Path)):
        bind_dir_path = Path(value)

    return ResolvedCLIResult(cmd=cmd, unknown=unknown, bindpath=bind_dir_path)


def create_wsclean_cmd(
    ms: MS, wsclean_options: WSCleanOptions, container: Optional[Path] = None
) -> WSCleanCommand:
    """Create a wsclean command from a WSCleanOptions container

    For the most part these are one-to-one mappings to the wsclean CLI with the
    exceptions being:
    #. the `-name` argument will be generated and supplied to the CLI string and will default to the parent directory and name of the supplied measurement set
    #. If `wsclean_options.temp_dir` is specified this directory is used in place of the measurement sets parent directory

    If `container` is supplied to immediatedly execute this command then the
    output wsclean image products will be moved from the `temp-dir` to the
    same directory as the measurement set.

    Args:
        ms (MS): The measurement set to be imaged
        wsclean_options (WSCleanOptions): WSClean options to image with
        container (Optional[Path], optional): If a path to a container is provided the command is executed immediatedly. Defaults to None.

    Raises:
        ValueError: Raised when a option has not been successfully processed

    Returns:
        WSCleanCommand: The wsclean command to run
    """
    # TODO: This is very very smelly. I think removing the `.name` from WSCleanOptions
    # to start with, build that as an explicit testable function, and pass/return the name
    # argument alongside the prefix in the WSCleanCMD. Also need to rename that, its a horrible
    # name for a variable and ship

    # Some options should also extend the singularity bind directories
    bind_dir_paths = []

    name_argument_path = create_wsclean_name_argument(
        wsclean_options=wsclean_options, ms=ms
    )
    move_directory = ms.path.parent
    hold_directory: Optional[Path] = Path(name_argument_path).parent

    wsclean_options_dict = wsclean_options._asdict()

    unknowns: List[Tuple[Any, Any]] = []
    logger.info("Creating wsclean command.")

    cli_results = map(
        _resolve_wsclean_key_value_to_cli_str,
        wsclean_options_dict.keys(),
        wsclean_options_dict.values(),
    )
    cmds = [cli_result.cmd for cli_result in cli_results if cli_result.cmd]
    unknowns = [cli_result.unknown for cli_result in cli_results if cli_result.unknown]
    bind_dir_paths += [
        cli_result.bindpath for cli_result in cli_results if cli_result.bindpath
    ]

    if len(unknowns) > 0:
        msg = ", ".join([f"{t[0]} {t[1]}" for t in unknowns])
        raise ValueError(f"Unknown wsclean option types: {msg}")

    cmds += [f"-name {str(name_argument_path)}"]
    cmds += [f"{str(ms.path)} "]

    bind_dir_paths.append(ms.path.parent)

    cmd = "wsclean " + " ".join(cmds)

    logger.info(f"Constructed wsclean command: {cmd=}")
    logger.info("Setting default model data column to 'MODEL_DATA'")
    wsclean_cmd = WSCleanCommand(
        cmd=cmd, options=wsclean_options, ms=ms.with_options(model_column="MODEL_DATA")
    )

    if container:
        wsclean_cmd = run_wsclean_imager(
            wsclean_cmd=wsclean_cmd,
            container=container,
            bind_dirs=tuple(bind_dir_paths),
            move_hold_directories=(move_directory, hold_directory),
            image_prefix_str=str(name_argument_path),
        )

    return wsclean_cmd


def combine_subbands_to_cube(imageset: ImageSet) -> ImageSet:
    """Combine wsclean subband channel images into a cube

    Args:
        imageset (ImageSet): Collection of wsclean image productds

    Returns:
        ImageSet: Updated iamgeset describing the new outputs
    """

    image_prefix = Path(imageset.prefix)

    imageset_dict = options_to_dict(input_options=imageset)

    for mode in ("image", "residual"):
        subband_images = [
            image for image in imageset_dict[mode] if "-MFS-" not in str(image)
        ]
        if len(subband_images) <= 1:
            logger.info(f"Note enough subband images for {mode=}, not creating a cube")
            continue

        logger.info(f"Combining {len(subband_images)} images. {subband_images=}")
        hdu1, freqs = combine_fits(file_list=subband_images)

        # TODOL This could be moved to the naming module
        output_cube_name = (
            image_prefix.parent / f"{str(image_prefix.stem)}.{mode}.cube.fits"
        )
        logger.info(f"Writing {output_cube_name=}")
        hdu1.writeto(output_cube_name, overwrite=True)

    return imageset


def run_wsclean_imager(
    wsclean_cmd: WSCleanCommand,
    container: Path,
    bind_dirs: Optional[Tuple[Path]] = None,
    move_hold_directories: Optional[Tuple[Path, Optional[Path]]] = None,
<<<<<<< HEAD
    make_cube_from_subbands: bool = True,
=======
    image_prefix_str: Optional[str] = None,
>>>>>>> 3dad7222
) -> WSCleanCommand:
    """Run a provided wsclean command. Optionally will clean up files,
    including the dirty beams, psfs and other assorted things.

    An `ImageSet` is constructed that attempts to capture the output wsclean image products. If `image_prefix_str`
    is specified the image set will be created by (ordered by preference):
    #. Adding the `image_prefix_str` to the `move_directory`
    #. Guessing it from the path of the measurement set from `wsclean_cmd.ms.path`

    Args:
        wsclean_cmd (WSCleanCommand): The command to run, and other properties (cleanup.)
        container (Path): Path to the container with wsclean available in it
        bind_dirs (Optional[Tuple[Path]], optional): Additional directories to include when binding to the wsclean container. Defaults to None.
        move_hold_directories (Optional[Tuple[Path,Optional[Path]]], optional): The `move_directory` and `hold_directory` passed to the temporary context manger. If None no `hold_then_move_into` manager is used. Defaults to None.
<<<<<<< HEAD
        make_cube_from_subbands (bool, optional): Form a single FITS cube from the set of sub-band images wsclean produces. Defaults to False.
=======
        image_prefix_str (Optional[str], optional): The name used to search for wsclean outputs. If None, it is guessed from the name and location of the MS. Defaults to None.
>>>>>>> 3dad7222

    Returns:
        WSCleanCommand: The executed wsclean command with a populated imageset properter.
    """

    ms = wsclean_cmd.ms
    if isinstance(ms, MS):
        ms = (ms,)

    sclient_bind_dirs = [Path(m.path).parent.absolute() for m in ms]
    if bind_dirs:
        sclient_bind_dirs = sclient_bind_dirs + list(bind_dirs)

    if move_hold_directories:
        with hold_then_move_into(
            move_directory=move_hold_directories[0],
            hold_directory=move_hold_directories[1],
        ) as directory:
            sclient_bind_dirs.append(directory)
            run_singularity_command(
                image=container,
                command=wsclean_cmd.cmd,
                bind_dirs=sclient_bind_dirs,
                stream_callback_func=_wsclean_output_callback,
            )

            # Update the prefix based on where the files will be moved to
            image_prefix_str = (
                f"{str(move_hold_directories[0] / Path(image_prefix_str).name)}"
                if image_prefix_str
                else None
            )
    else:
        run_singularity_command(
            image=container,
            command=wsclean_cmd.cmd,
            bind_dirs=sclient_bind_dirs,
            stream_callback_func=_wsclean_output_callback,
        )

    prefix = image_prefix_str if image_prefix_str else None
    if prefix is None:
        prefix = str(ms[0].path.parent / ms[0].path.name)
        logger.warning(f"Setting prefix to {prefix}. Likely this is not correct. ")

    if wsclean_cmd.cleanup:
        logger.info("Will clean up files created by wsclean. ")

        for output_type in ("dirty", "psf", "model", "residual"):
            delete_wsclean_outputs(prefix=prefix, output_type=output_type)
        # for output_type in ("model", "residual"):
        #     delete_wsclean_outputs(
        #         prefix=prefix, output_type=output_type, ignore_mfs=False
        #     )

    imageset = get_wsclean_output_names(
        prefix=prefix,
        subbands=wsclean_cmd.options.channels_out,
        verify_exists=True,
        output_types=("image", "residual"),
        check_exists_when_adding=True,
    )

    if make_cube_from_subbands:
        imageset = combine_subbands_to_cube(imageset=imageset)

    logger.info(f"Constructed {imageset=}")

    return wsclean_cmd.with_options(imageset=imageset)


def wsclean_imager(
    ms: Union[Path, MS],
    wsclean_container: Path,
    update_wsclean_options: Optional[Dict[str, Any]] = None,
) -> WSCleanCommand:
    """Create and run a wsclean imager command against a measurement set.

    Args:
        ms (Union[Path,MS]): Path to the measurement set that will be imaged
        wsclean_container (Path): Path to the container with wsclean installed
        update_wsclean_options (Optional[Dict[str, Any]], optional): Additional options to update the generated WscleanOptions with. Keys should be attributes of WscleanOptions. Defaults ot None.

    Returns:
        WSCleanCommand: _description_
    """

    # TODO: This should be expanded to support multiple measurement sets
    ms = MS.cast(ms)

    wsclean_options = WSCleanOptions()
    if update_wsclean_options:
        logger.info("Updatting wsclean options with user-provided items. ")
        wsclean_options = wsclean_options.with_options(**update_wsclean_options)

    assert ms.column is not None, "A MS column needs to be elected for imaging. "
    wsclean_options = wsclean_options.with_options(data_column=ms.column)
    wsclean_cmd = create_wsclean_cmd(
        ms=ms, wsclean_options=wsclean_options, container=wsclean_container
    )

    return wsclean_cmd


def get_parser() -> ArgumentParser:
    parser = ArgumentParser(description="Routines related to wsclean")

    subparser = parser.add_subparsers(dest="mode")

    wsclean_parser = subparser.add_parser(
        "image", help="Attempt to run a wsclean commmand. "
    )
    wsclean_parser.add_argument(
        "ms", type=Path, help="Path to a measurement set to image"
    )
    wsclean_parser.add_argument(
        "-v", "--verbose", action="store_true", help="Extra output logging."
    )
    wsclean_parser.add_argument(
        "--wsclean-container",
        type=Path,
        default=None,
        help="Path to a singularity container with wsclean installed. ",
    )
    wsclean_parser.add_argument(
        "--data-column",
        type=str,
        default="CORRECTED_DATA",
        help="The column name to image. ",
    )

    return parser


def cli() -> None:
    parser = get_parser()

    args = parser.parse_args()

    if args.mode == "image":
        if args.verbose:
            import logging

            logger.setLevel(logging.DEBUG)

        ms = MS(path=args.ms, column=args.data_column)

        wsclean_imager(ms=ms, wsclean_container=args.wsclean_container)


if __name__ == "__main__":
    cli()<|MERGE_RESOLUTION|>--- conflicted
+++ resolved
@@ -13,11 +13,8 @@
 from flint.exceptions import CleanDivergenceError
 from flint.logging import logger
 from flint.ms import MS
-<<<<<<< HEAD
 from flint.options import options_to_dict
-=======
 from flint.naming import create_imaging_name_prefix
->>>>>>> 3dad7222
 from flint.sclient import run_singularity_command
 from flint.utils import get_environment_variable, hold_then_move_into
 
@@ -536,11 +533,8 @@
     container: Path,
     bind_dirs: Optional[Tuple[Path]] = None,
     move_hold_directories: Optional[Tuple[Path, Optional[Path]]] = None,
-<<<<<<< HEAD
     make_cube_from_subbands: bool = True,
-=======
     image_prefix_str: Optional[str] = None,
->>>>>>> 3dad7222
 ) -> WSCleanCommand:
     """Run a provided wsclean command. Optionally will clean up files,
     including the dirty beams, psfs and other assorted things.
@@ -555,11 +549,8 @@
         container (Path): Path to the container with wsclean available in it
         bind_dirs (Optional[Tuple[Path]], optional): Additional directories to include when binding to the wsclean container. Defaults to None.
         move_hold_directories (Optional[Tuple[Path,Optional[Path]]], optional): The `move_directory` and `hold_directory` passed to the temporary context manger. If None no `hold_then_move_into` manager is used. Defaults to None.
-<<<<<<< HEAD
         make_cube_from_subbands (bool, optional): Form a single FITS cube from the set of sub-band images wsclean produces. Defaults to False.
-=======
         image_prefix_str (Optional[str], optional): The name used to search for wsclean outputs. If None, it is guessed from the name and location of the MS. Defaults to None.
->>>>>>> 3dad7222
 
     Returns:
         WSCleanCommand: The executed wsclean command with a populated imageset properter.
