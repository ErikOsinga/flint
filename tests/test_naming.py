"""Some tests related to components around measurement sets.
"""
from pathlib import Path

from flint.naming import (
    ProcessedNameComponents,
    RawNameComponents,
    create_ms_name,
    extract_beam_from_name,
    extract_components_from_name,
    get_sbid_from_path,
    processed_ms_format,
<<<<<<< HEAD
    extract_components_from_name,
    extract_beam_from_name,
    get_aocalibrate_output_path,
    RawNameComponents,
    ProcessedNameComponents,
=======
    raw_ms_format,
>>>>>>> 69a13df7
)


def test_aocalibrate_into_process_ms_format():
    ms = Path("/some/made/up/path/SB123.Tim.beam33.round2.ms")

    outpath = get_aocalibrate_output_path(
        ms_path=ms, include_preflagger=True, include_smoother=True
    )
    named_components = processed_ms_format(in_name=outpath)
    assert isinstance(named_components, ProcessedNameComponents)
    assert named_components.sbid == "123"
    assert named_components.field == "Tim"
    assert named_components.beam == "33"


def test_aocalibrate_naming():
    ms = Path("/some/made/up/path/SB123.Tim.beam33.round2.ms")

    outpath = get_aocalibrate_output_path(
        ms_path=ms, include_preflagger=True, include_smoother=True
    )
    assert outpath == Path(
        "/some/made/up/path/SB123.Tim.beam33.aocalibrate.preflagged.smoothed.bin"
    )

    outpath = get_aocalibrate_output_path(
        ms_path=ms, include_preflagger=True, include_smoother=False
    )
    assert outpath == Path(
        "/some/made/up/path/SB123.Tim.beam33.aocalibrate.preflagged.bin"
    )

    outpath = get_aocalibrate_output_path(
        ms_path=ms, include_preflagger=False, include_smoother=False
    )
    assert outpath == Path("/some/made/up/path/SB123.Tim.beam33.aocalibrate.bin")

    processed_outputs = processed_ms_format(in_name=outpath)
    assert isinstance(processed_outputs, ProcessedNameComponents)

    ms = Path("/some/made/up/path/SB123.Tim.beam33.spw1.round2.ms")

    outpath = get_aocalibrate_output_path(
        ms_path=ms, include_preflagger=True, include_smoother=True
    )
    assert outpath == Path(
        "/some/made/up/path/SB123.Tim.beam33.spw1.aocalibrate.preflagged.smoothed.bin"
    )


def test_get_sbid_from_path():
    example_path = "/scratch3/gal16b/askap_sbids/39400/2022-04-14_100122_0.ms"

    sbid = get_sbid_from_path(path=Path(example_path))
    assert isinstance(sbid, int)
    assert sbid == 39400

    example_path_2 = "/scratch3/gal16b/askap_sbids/39400"
    sbid = get_sbid_from_path(path=Path(example_path_2))
    assert isinstance(sbid, int)
    assert sbid == 39400

    example_path_3 = (
        "/scratch3/gal16b/askap_sbids/39400/2022-04-14_100122_0.averaged.ms"
    )

    sbid = get_sbid_from_path(path=Path(example_path_3))
    assert isinstance(sbid, int)
    assert sbid == 39400


def test_raw_name_components():
    ms = "2022-04-14_100122_0.ms"

    components = raw_ms_format(ms)
    assert isinstance(components, RawNameComponents)
    assert components.beam == "0"
    assert components.date == "2022-04-14"
    assert components.time == "100122"
    assert components.spw is None

    ms = "2022-04-14_100122_0_3.ms"

    components = raw_ms_format(ms)
    assert isinstance(components, RawNameComponents)
    assert components.beam == "0"
    assert components.date == "2022-04-14"
    assert components.time == "100122"
    assert components.spw == "3"


def test_components_all_beams_spws():
    for beam in range(36):
        for spw in range(10):
            ms = f"2022-04-14_100122_{beam}_{spw}.ms"

            components = raw_ms_format(ms)
            assert isinstance(components, RawNameComponents)
            assert components.beam == f"{beam}"
            assert components.date == "2022-04-14"
            assert components.time == "100122"
            assert components.spw == f"{spw}"

    for beam in range(36):
        ms = f"2022-04-14_100122_{beam}.ms"

        components = raw_ms_format(ms)
        assert isinstance(components, RawNameComponents)
        assert components.beam == f"{beam}"
        assert components.date == "2022-04-14"
        assert components.time == "100122"
        assert components.spw is None


def test_create_ms_name():
    example_path = "/scratch3/gal16b/askap_sbids/39400/2022-04-14_100122_0.ms"
    expected = "SB39400.beam0.ms"
    ms_path = create_ms_name(ms_path=example_path)
    assert isinstance(ms_path, str)
    assert ms_path == expected
    assert ms_path.endswith(".ms")

    example_path_2 = "/scratch3/gal16b/askap_sbids/39400/2022-04-14_100122_0.ms"
    expected_2 = "SB39400.RACS_0635-31.beam0.ms"
    ms_path_2 = create_ms_name(ms_path=example_path_2, field="RACS_0635-31")
    assert isinstance(ms_path_2, str)
    assert ms_path_2 == expected_2

    example_path_3 = "/scratch3/gal16b/askap_sbids/39400/2022-04-14_100122_0.ms"
    expected_3 = "SB1234.RACS_0635-31.beam0.ms"
    ms_path_3 = create_ms_name(ms_path=example_path_3, sbid=1234, field="RACS_0635-31")
    assert isinstance(ms_path_3, str)
    assert ms_path_3 == expected_3

    example_path_4 = "/scratch3/gal16b/askap_sbids/39400/2022-04-14_100122_0_12.ms"
    expected_4 = "SB1234.RACS_0635-31.beam0.spw12.ms"
    ms_path_4 = create_ms_name(ms_path=example_path_4, sbid=1234, field="RACS_0635-31")
    assert isinstance(ms_path_4, str)
    assert ms_path_4 == expected_4


def test_create_ms_name_no_sbid():
    example_path = "2022-04-14_100122_0.ms"
    expected = "SB0000.beam0.ms"
    ms_path = create_ms_name(ms_path=example_path)
    assert isinstance(ms_path, str)
    assert ms_path == expected

    expected_2 = "SB0000.RACS_0635-31.beam0.ms"
    ms_path_2 = create_ms_name(ms_path=example_path, field="RACS_0635-31")
    assert isinstance(ms_path_2, str)
    assert ms_path_2 == expected_2

    example_path_3 = "2022-04-14_100122_0_12.ms"
    expected_3 = "SB0000.RACS_0635-31.beam0.spw12.ms"
    ms_path_3 = create_ms_name(ms_path=example_path_3, field="RACS_0635-31")
    assert isinstance(ms_path_3, str)
    assert ms_path_3 == expected_3


def test_formatted_name_components():
    ex = "SB39400.RACS_0635-31.beam33-MFS-image.conv.fits"

    components = processed_ms_format(in_name=ex)
    assert isinstance(components, ProcessedNameComponents)
    assert components.sbid == "39400"
    assert components.field == "RACS_0635-31"
    assert components.beam == "33"
    assert components.spw is None
    assert components.round == None

    ex = "SB39400.RACS_0635-31.beam33.spw123-MFS-image.conv.fits"

    components = processed_ms_format(in_name=ex)
    assert isinstance(components, ProcessedNameComponents)
    assert components.sbid == "39400"
    assert components.field == "RACS_0635-31"
    assert components.beam == "33"
    assert components.spw == "123"
    assert components.round == None

    ex_path = Path(
        "/this/is/and/example/path/SB39400.RACS_0635-31.beam33.spw123-MFS-image.conv.fits"
    )

    components = processed_ms_format(in_name=ex_path)
    assert isinstance(components, ProcessedNameComponents)
    assert components.sbid == "39400"
    assert components.field == "RACS_0635-31"
    assert components.beam == "33"
    assert components.spw == "123"
    assert components.round == None


def test_formatted_name_components_wround():
    ex = "SB39400.RACS_0635-31.beam33.round1-MFS-image.conv.fits"

    components = processed_ms_format(in_name=ex)
    assert isinstance(components, ProcessedNameComponents)
    assert components.sbid == "39400"
    assert components.field == "RACS_0635-31"
    assert components.beam == "33"
    assert components.spw is None
    assert components.round == "1"

    ex = "SB39400.RACS_0635-31.beam33.spw123.round12-MFS-image.conv.fits"

    components = processed_ms_format(in_name=ex)
    assert isinstance(components, ProcessedNameComponents)
    assert components.sbid == "39400"
    assert components.field == "RACS_0635-31"
    assert components.beam == "33"
    assert components.spw == "123"
    assert components.round == "12"

    ex_path = Path(
        "/this/is/and/example/path/SB39400.RACS_0635-31.beam33.spw123.round123-MFS-image.conv.fits"
    )

    components = processed_ms_format(in_name=ex_path)
    assert isinstance(components, ProcessedNameComponents)
    assert components.sbid == "39400"
    assert components.field == "RACS_0635-31"
    assert components.beam == "33"
    assert components.spw == "123"
    assert components.round == "123"


def test_get_correct_name_format():
    examples = [
        "SB39400.RACS_0635-31.beam33-MFS-image.conv.fits",
        "SB39400.RACS_0635-31.beam33.ms",
        Path(
            "/this/is/and/example/path/SB39400.RACS_0635-31.beam33.spw123-MFS-image.conv.fits"
        ),
    ]

    for ex in examples:
        res = extract_components_from_name(name=ex)
        assert isinstance(res, ProcessedNameComponents)

    examples = ["2022-04-14_100122_0.averaged.ms"]

    for ex in examples:
        res = extract_components_from_name(name=ex)
        assert isinstance(res, RawNameComponents)


def test_get_beam_from_name():
    assert extract_beam_from_name(name="2022-04-14_100122_0.averaged.ms") == 0
    assert (
        extract_beam_from_name(name="SB39400.RACS_0635-31.beam33-MFS-image.conv.fits")
        == 33
    )<|MERGE_RESOLUTION|>--- conflicted
+++ resolved
@@ -3,22 +3,15 @@
 from pathlib import Path
 
 from flint.naming import (
-    ProcessedNameComponents,
-    RawNameComponents,
     create_ms_name,
-    extract_beam_from_name,
-    extract_components_from_name,
     get_sbid_from_path,
+    raw_ms_format,
     processed_ms_format,
-<<<<<<< HEAD
     extract_components_from_name,
     extract_beam_from_name,
     get_aocalibrate_output_path,
     RawNameComponents,
     ProcessedNameComponents,
-=======
-    raw_ms_format,
->>>>>>> 69a13df7
 )
 
 
@@ -189,7 +182,7 @@
     assert components.field == "RACS_0635-31"
     assert components.beam == "33"
     assert components.spw is None
-    assert components.round == None
+    assert components.round is None
 
     ex = "SB39400.RACS_0635-31.beam33.spw123-MFS-image.conv.fits"
 
@@ -199,7 +192,7 @@
     assert components.field == "RACS_0635-31"
     assert components.beam == "33"
     assert components.spw == "123"
-    assert components.round == None
+    assert components.round is None
 
     ex_path = Path(
         "/this/is/and/example/path/SB39400.RACS_0635-31.beam33.spw123-MFS-image.conv.fits"
@@ -211,7 +204,7 @@
     assert components.field == "RACS_0635-31"
     assert components.beam == "33"
     assert components.spw == "123"
-    assert components.round == None
+    assert components.round is None
 
 
 def test_formatted_name_components_wround():
